--- conflicted
+++ resolved
@@ -298,12 +298,9 @@
     RENAME_COLUMN = 1;
     ADD_COLUMN = 2;
     SET_PROPERTY = 3;
-<<<<<<< HEAD
-    REPAIR_PARTITION = 4;
-=======
     ADD_PARTITION = 4;
     DROP_PARTITION = 5;
->>>>>>> d80c32b2
+    REPAIR_PARTITION = 6;    
   }
 
   message RenameTable {
