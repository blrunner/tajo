--- conflicted
+++ resolved
@@ -624,10 +624,6 @@
     case SET_PROPERTY:
       alterTable.setProperties(new KeyValueSet(alterTableProto.getProperties()));
       break;
-<<<<<<< HEAD
-    case REPAIR_PARTITION:
-      alterTable.setTableName(alterTableProto.getTableName());
-=======
     case ADD_PARTITION:
       alterPartition = alterTableProto.getAlterPartition();
       alterTable.setPartitionColumns(alterPartition.getColumnNamesList().toArray(new String[alterPartition
@@ -647,7 +643,9 @@
         .getPartitionValuesCount()]));
       alterTable.setPurge(alterPartition.getPurge());
       alterTable.setIfExists(alterPartition.getIfExists());
->>>>>>> d80c32b2
+      break;
+    case REPAIR_PARTITION:
+      alterTable.setTableName(alterTableProto.getTableName());
       break;
     default:
       throw new UnimplementedException("Unknown SET type in ALTER TABLE: " + alterTableProto.getSetType().name());
