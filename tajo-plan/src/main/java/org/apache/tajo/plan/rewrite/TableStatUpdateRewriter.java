--- conflicted
+++ resolved
@@ -31,11 +31,6 @@
 import org.apache.tajo.plan.logical.LogicalNode;
 import org.apache.tajo.plan.logical.ScanNode;
 import org.apache.tajo.plan.visitor.BasicLogicalPlanVisitor;
-<<<<<<< HEAD
-import org.apache.tajo.storage.StorageService;
-import org.apache.tajo.unit.StorageUnit;
-=======
->>>>>>> ea1818ab
 
 import java.util.Optional;
 import java.util.Stack;
@@ -81,26 +76,15 @@
       final TableDesc table = scanNode.getTableDesc();
 
       if (!isVirtual(table)) {
-<<<<<<< HEAD
-
-        final TableStats stats = getTableStat(table);
-        final long tableSize = stats.getNumBytes();
-=======
         final TableStats stats = getTableStat(table);
         final long tableSize = stats.getNumBytes();
         final Optional<EvalNode> filter = scanNode.hasQual() ? Optional.of(scanNode.getQual()) : Optional.empty();
->>>>>>> ea1818ab
 
         // If USE_TABLE_VOLUME is set, we will update the table volume through a storage handler.
         // In addition, if the table size is zero, we will update too.
         // It is a good workaround to avoid suboptimal join orders without cheap cost.
-<<<<<<< HEAD
-        if (tableSize == 0) {
-          table.getStats().setNumBytes(getTableVolume(table));
-=======
         if (conf.getBool(SessionVars.USE_TABLE_VOLUME) || tableSize == 0) {
           table.getStats().setNumBytes(getTableVolume(table, filter));
->>>>>>> ea1818ab
         }
       }
 
@@ -119,15 +103,6 @@
     }
 
     private boolean isVirtual(TableDesc table) {
-<<<<<<< HEAD
-      return table.getMeta().getDataFormat().equals("SYSTEM") || table.getMeta().getDataFormat().equals("FAKEFILE");
-    }
-
-    private long getTableVolume(TableDesc table) {
-      try {
-        if (table.getStats() != null) {
-          return storage.getTableVolumn(table.getUri());
-=======
       return table.getMeta().getDataFormat().equals("SYSTEM");
     }
 
@@ -135,7 +110,6 @@
       try {
         if (table.getStats() != null) {
           return storage.getTableVolumn(table, filter);
->>>>>>> ea1818ab
         }
       } catch (UnsupportedException t) {
         LOG.warn(table.getName() + " does not support Tablespace::getTableVolume()");
