--- conflicted
+++ resolved
@@ -41,8 +41,6 @@
 import org.apache.tajo.plan.visitor.BasicLogicalPlanVisitor;
 import org.apache.tajo.util.ProtoUtil;
 
-import java.util.ArrayList;
-import java.util.List;
 import java.util.Map;
 import java.util.Stack;
 
@@ -474,29 +472,8 @@
   public LogicalNode visitPartitionedTableScan(SerializeContext context, LogicalPlan plan, LogicalPlan.QueryBlock block,
                                           PartitionedTableScanNode node, Stack<LogicalNode> stack)
       throws TajoException {
-<<<<<<< HEAD
     ScanNode scanNode = (ScanNode) node;
     return visitScan(context, plan, block, scanNode, stack);
-=======
-
-    PlanProto.ScanNode.Builder scanBuilder = buildScanNode(node);
-
-    PlanProto.PartitionScanSpec.Builder partitionScan = PlanProto.PartitionScanSpec.newBuilder();
-    List<String> pathStrs = new ArrayList<>();
-    if (node.getInputPaths() != null) {
-      for (Path p : node.getInputPaths()) {
-        pathStrs.add(p.toString());
-      }
-      partitionScan.addAllPaths(pathStrs);
-    }
-
-    PlanProto.LogicalNode.Builder nodeBuilder = createNodeBuilder(context, node);
-    nodeBuilder.setScan(scanBuilder);
-    nodeBuilder.setPartitionScan(partitionScan);
-    context.treeBuilder.addNodes(nodeBuilder);
-
-    return node;
->>>>>>> 64c31a22
   }
 
   @Override
