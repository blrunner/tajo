/*
 * Lisensed to the Apache Software Foundation (ASF) under one
 * or more contributor license agreements.  See the NOTICE file
 * distributed with this work for additional information
 * regarding copyright ownership.  The ASF licenses this file
 * to you under the Apache License, Version 2.0 (the
 * "License"); you may not use this file except in compliance
 * with the License.  You may obtain a copy of the License at
 *
 *     http://www.apache.org/licenses/LICENSE-2.0
 *
 * Unless required by applicable law or agreed to in writing, software
 * distributed under the License is distributed on an "AS IS" BASIS,
 * WITHOUT WARRANTIES OR CONDITIONS OF ANY KIND, either express or implied.
 * See the License for the specific language governing permissions and
 * limitations under the License.
 */

package org.apache.tajo.plan.serder;

import com.google.common.collect.Maps;
import org.apache.tajo.algebra.JoinType;
import org.apache.tajo.catalog.SortSpec;
import org.apache.tajo.catalog.proto.CatalogProtos;
import org.apache.tajo.common.ProtoObject;
import org.apache.tajo.exception.TajoException;
import org.apache.tajo.exception.TajoInternalError;
import org.apache.tajo.exception.NotImplementedException;
import org.apache.tajo.exception.TajoRuntimeException;
import org.apache.tajo.plan.LogicalPlan;
import org.apache.tajo.plan.Target;
import org.apache.tajo.plan.expr.EvalNode;
import org.apache.tajo.plan.logical.*;
import org.apache.tajo.plan.rewrite.rules.IndexScanInfo.SimplePredicate;
import org.apache.tajo.plan.serder.PlanProto.AlterTableNode.AddColumn;
import org.apache.tajo.plan.serder.PlanProto.AlterTableNode.RenameColumn;
import org.apache.tajo.plan.serder.PlanProto.AlterTableNode.RenameTable;
import org.apache.tajo.plan.serder.PlanProto.AlterTablespaceNode.SetLocation;
import org.apache.tajo.plan.serder.PlanProto.LogicalNodeTree;
import org.apache.tajo.plan.visitor.BasicLogicalPlanVisitor;
import org.apache.tajo.util.ProtoUtil;

<<<<<<< HEAD
import java.util.Map;
import java.util.Stack;
=======
import java.util.*;
>>>>>>> fdd2ca20

/**
 * It serializes a logical plan into a protobuf-based serialized bytes.
 *
 * In detail, it traverses all logical nodes in a postfix order.
 * For each visiting node, it serializes the node and adds the serialized bytes into a list.
 * Then, a list will contains a list of serialized nodes in a postfix order.
 *
 * @see org.apache.tajo.plan.serder.LogicalNodeDeserializer
 */
public class LogicalNodeSerializer extends BasicLogicalPlanVisitor<LogicalNodeSerializer.SerializeContext,
    LogicalNode> {

  private static final LogicalNodeSerializer instance;

  static {
    instance = new LogicalNodeSerializer();
  }

  /**
   * Serialize a logical plan into a protobuf-based serialized bytes.
   *
   * @param node LogicalNode to be serialized
   * @return A list of serialized nodes
   */
  public static LogicalNodeTree serialize(LogicalNode node) {
    SerializeContext context = new SerializeContext();
    try {
      instance.visit(context, null, null, node, new Stack<>());
    } catch (TajoException e) {
      throw new TajoInternalError(e);
    }
    return context.treeBuilder.build();
  }

  private static PlanProto.LogicalNode.Builder createNodeBuilder(SerializeContext context, LogicalNode node) {
    int selfId;
    if (context.idMap.containsKey(node.getPID())) {
      selfId = context.idMap.get(node.getPID());
    } else {
      selfId = context.seqId++;
      context.idMap.put(node.getPID(), selfId);
    }

    PlanProto.LogicalNode.Builder nodeBuilder = PlanProto.LogicalNode.newBuilder();
    nodeBuilder.setVisitSeq(selfId);
    nodeBuilder.setNodeId(node.getPID());
    nodeBuilder.setType(convertType(node.getType()));

    // some DDL statements like DropTable or DropDatabase do not have in/out schemas
    if (node.getInSchema() != null) {
      nodeBuilder.setInSchema(node.getInSchema().getProto());
    }
    if (node.getOutSchema() != null) {
      nodeBuilder.setOutSchema(node.getOutSchema().getProto());
    }
    return nodeBuilder;
  }

  public static class SerializeContext {
    private int seqId = 0;
    private Map<Integer, Integer> idMap = Maps.newHashMap(); // map for PID and visit sequence
    private LogicalNodeTree.Builder treeBuilder = LogicalNodeTree.newBuilder();
  }

  @Override
  public LogicalNode visitRoot(SerializeContext context, LogicalPlan plan, LogicalPlan.QueryBlock block,
                               LogicalRootNode root, Stack<LogicalNode> stack) throws TajoException {
    super.visitRoot(context, plan, block, root, stack);

    int [] childIds = registerGetChildIds(context, root);

    PlanProto.RootNode.Builder rootBuilder = PlanProto.RootNode.newBuilder();
    rootBuilder.setChildSeq(childIds[0]);

    PlanProto.LogicalNode.Builder nodeBuilder = createNodeBuilder(context, root);
    nodeBuilder.setRoot(rootBuilder);
    context.treeBuilder.addNodes(nodeBuilder);

    return root;
  }

  @Override
  public LogicalNode visitSetSession(SerializeContext context, LogicalPlan plan, LogicalPlan.QueryBlock block,
                                     SetSessionNode node, Stack<LogicalNode> stack) throws TajoException {
    super.visitSetSession(context, plan, block, node, stack);

    PlanProto.SetSessionNode.Builder builder = PlanProto.SetSessionNode.newBuilder();
    builder.setName(node.getName());
    if (node.hasValue()) {
      builder.setValue(node.getValue());
    }

    PlanProto.LogicalNode.Builder nodeBuilder = createNodeBuilder(context, node);
    nodeBuilder.setSetSession(builder);
    context.treeBuilder.addNodes(nodeBuilder);

    return node;
  }

  @Override
  public LogicalNode visitEvalExpr(SerializeContext context, LogicalPlan plan, LogicalPlan.QueryBlock block,
                                   EvalExprNode exprEval, Stack<LogicalNode> stack) throws TajoException {
    PlanProto.EvalExprNode.Builder exprEvalBuilder = PlanProto.EvalExprNode.newBuilder();
    exprEvalBuilder.addAllTargets(
        ProtoUtil.<PlanProto.Target>toProtoObjects(exprEval.getTargets().toArray(new ProtoObject[exprEval.getTargets().size()])));

    PlanProto.LogicalNode.Builder nodeBuilder = createNodeBuilder(context, exprEval);
    nodeBuilder.setExprEval(exprEvalBuilder);
    context.treeBuilder.addNodes(nodeBuilder);

    return exprEval;
  }

  @Override
  public LogicalNode visitProjection(SerializeContext context, LogicalPlan plan, LogicalPlan.QueryBlock block,
                                     ProjectionNode projection, Stack<LogicalNode> stack) throws TajoException {
    super.visitProjection(context, plan, block, projection, stack);

    int [] childIds = registerGetChildIds(context, projection);

    PlanProto.ProjectionNode.Builder projectionBuilder = PlanProto.ProjectionNode.newBuilder();
    projectionBuilder.setChildSeq(childIds[0]);
    projectionBuilder.addAllTargets(
        ProtoUtil.<PlanProto.Target>toProtoObjects(projection.getTargets().toArray(new ProtoObject[projection.getTargets().size()])));
    projectionBuilder.setDistinct(projection.isDistinct());

    PlanProto.LogicalNode.Builder nodeBuilder = createNodeBuilder(context, projection);
    nodeBuilder.setProjection(projectionBuilder);
    context.treeBuilder.addNodes(nodeBuilder);

    return projection;
  }

  @Override
  public LogicalNode visitLimit(SerializeContext context, LogicalPlan plan, LogicalPlan.QueryBlock block,
                                LimitNode limit, Stack<LogicalNode> stack) throws TajoException {
    super.visitLimit(context, plan, block, limit, stack);

    int [] childIds = registerGetChildIds(context, limit);

    PlanProto.LimitNode.Builder limitBuilder = PlanProto.LimitNode.newBuilder();
    limitBuilder.setChildSeq(childIds[0]);
    limitBuilder.setFetchFirstNum(limit.getFetchFirstNum());

    PlanProto.LogicalNode.Builder nodeBuilder = createNodeBuilder(context, limit);
    nodeBuilder.setLimit(limitBuilder);
    context.treeBuilder.addNodes(nodeBuilder);

    return limit;
  }

  @Override
  public LogicalNode visitWindowAgg(SerializeContext context, LogicalPlan plan, LogicalPlan.QueryBlock block,
                                    WindowAggNode windowAgg, Stack<LogicalNode> stack) throws TajoException {
    super.visitWindowAgg(context, plan, block, windowAgg, stack);

    int [] childIds = registerGetChildIds(context, windowAgg);

    PlanProto.WindowAggNode.Builder windowAggBuilder = PlanProto.WindowAggNode.newBuilder();
    windowAggBuilder.setChildSeq(childIds[0]);

    if (windowAgg.hasPartitionKeys()) {
      windowAggBuilder.addAllPartitionKeys(
          ProtoUtil.<CatalogProtos.ColumnProto>toProtoObjects(windowAgg.getPartitionKeys()));
    }

    if (windowAgg.hasAggFunctions()) {
      windowAggBuilder.addAllWindowFunctions(
          ProtoUtil.<PlanProto.EvalNodeTree>toProtoObjects(windowAgg.getWindowFunctions()));
    }
    windowAggBuilder.setDistinct(windowAgg.isDistinct());

    if (windowAgg.hasSortSpecs()) {
      windowAggBuilder.addAllSortSpecs(
          ProtoUtil.<CatalogProtos.SortSpecProto>toProtoObjects(windowAgg.getSortSpecs()));
    }
    if (windowAgg.hasTargets()) {
      windowAggBuilder.addAllTargets(
          ProtoUtil.<PlanProto.Target>toProtoObjects(windowAgg.getTargets().toArray(new ProtoObject[windowAgg.getTargets().size()])));
    }

    PlanProto.LogicalNode.Builder nodeBuilder = createNodeBuilder(context, windowAgg);
    nodeBuilder.setWindowAgg(windowAggBuilder);
    context.treeBuilder.addNodes(nodeBuilder);

    return windowAgg;
  }

  @Override
  public LogicalNode visitSort(SerializeContext context, LogicalPlan plan, LogicalPlan.QueryBlock block,
                                SortNode sort, Stack<LogicalNode> stack) throws TajoException {
    super.visitSort(context, plan, block, sort, stack);

    int [] childIds = registerGetChildIds(context, sort);

    PlanProto.SortNode.Builder sortBuilder = PlanProto.SortNode.newBuilder();
    sortBuilder.setChildSeq(childIds[0]);
    for (int i = 0; i < sort.getSortKeys().length; i++) {
      sortBuilder.addSortSpecs(sort.getSortKeys()[i].getProto());
    }

    PlanProto.LogicalNode.Builder nodeBuilder = createNodeBuilder(context, sort);
    nodeBuilder.setSort(sortBuilder);
    context.treeBuilder.addNodes(nodeBuilder);

    return sort;
  }

  @Override
  public LogicalNode visitHaving(SerializeContext context, LogicalPlan plan, LogicalPlan.QueryBlock block,
                                 HavingNode having, Stack<LogicalNode> stack) throws TajoException {
    super.visitHaving(context, plan, block, having, stack);

    int [] childIds = registerGetChildIds(context, having);

    PlanProto.FilterNode.Builder filterBuilder = PlanProto.FilterNode.newBuilder();
    filterBuilder.setChildSeq(childIds[0]);
    filterBuilder.setQual(EvalNodeSerializer.serialize(having.getQual()));

    PlanProto.LogicalNode.Builder nodeBuilder = createNodeBuilder(context, having);
    nodeBuilder.setFilter(filterBuilder);
    context.treeBuilder.addNodes(nodeBuilder);

    return having;
  }

  @Override
  public LogicalNode visitGroupBy(SerializeContext context, LogicalPlan plan, LogicalPlan.QueryBlock block,
                                  GroupbyNode node, Stack<LogicalNode> stack) throws TajoException {
    super.visitGroupBy(context, plan, block, node, new Stack<>());

    PlanProto.LogicalNode.Builder nodeBuilder = buildGroupby(context, node);
    context.treeBuilder.addNodes(nodeBuilder);
    return node;
  }

  private PlanProto.LogicalNode.Builder buildGroupby(SerializeContext context, GroupbyNode node)
      throws TajoException {
    int [] childIds = registerGetChildIds(context, node);

    PlanProto.GroupbyNode.Builder groupbyBuilder = PlanProto.GroupbyNode.newBuilder();
    groupbyBuilder.setChildSeq(childIds[0]);
    groupbyBuilder.setDistinct(node.isDistinct());

    if (node.groupingKeyNum() > 0) {
      groupbyBuilder.addAllGroupingKeys(
          ProtoUtil.<CatalogProtos.ColumnProto>toProtoObjects(node.getGroupingColumns()));
    }
    if (node.hasAggFunctions()) {
      groupbyBuilder.addAllAggFunctions(
          ProtoUtil.<PlanProto.EvalNodeTree>toProtoObjects(node.getAggFunctions().toArray(new ProtoObject[node.getAggFunctions().size()])));
    }
    if (node.hasTargets()) {
      groupbyBuilder.addAllTargets(ProtoUtil.<PlanProto.Target>toProtoObjects(node.getTargets().toArray(new ProtoObject[node.getTargets().size()])));
    }

    PlanProto.LogicalNode.Builder nodeBuilder = createNodeBuilder(context, node);
    nodeBuilder.setGroupby(groupbyBuilder);

    return nodeBuilder;
  }

  @Override
  public LogicalNode visitDistinctGroupby(SerializeContext context, LogicalPlan plan, LogicalPlan.QueryBlock block,
                                          DistinctGroupbyNode node, Stack<LogicalNode> stack) throws TajoException {
    super.visitDistinctGroupby(context, plan, block, node, new Stack<>());

    int [] childIds = registerGetChildIds(context, node);

    PlanProto.DistinctGroupbyNode.Builder distGroupbyBuilder = PlanProto.DistinctGroupbyNode.newBuilder();
    distGroupbyBuilder.setChildSeq(childIds[0]);
    if (node.getGroupbyPlan() != null) {
      distGroupbyBuilder.setGroupbyNode(buildGroupby(context, node.getGroupbyPlan()));
    }

    for (GroupbyNode subPlan : node.getSubPlans()) {
      distGroupbyBuilder.addSubPlans(buildGroupby(context, subPlan));
    }

    if (node.getGroupingColumns().length > 0) {
      distGroupbyBuilder.addAllGroupingKeys(
          ProtoUtil.<CatalogProtos.ColumnProto>toProtoObjects(node.getGroupingColumns()));
    }
    if (node.getAggFunctions().size() > 0) {
      distGroupbyBuilder.addAllAggFunctions(
          ProtoUtil.<PlanProto.EvalNodeTree>toProtoObjects(node.getAggFunctions().toArray(new ProtoObject[node.getAggFunctions().size()])));
    }
    if (node.hasTargets()) {
      distGroupbyBuilder.addAllTargets(ProtoUtil.<PlanProto.Target>toProtoObjects(node.getTargets().toArray(new ProtoObject[node.getTargets().size()])));
    }
    for (int cid : node.getResultColumnIds()) {
      distGroupbyBuilder.addResultId(cid);
    }

    PlanProto.LogicalNode.Builder nodeBuilder = createNodeBuilder(context, node);
    nodeBuilder.setDistinctGroupby(distGroupbyBuilder);
    context.treeBuilder.addNodes(nodeBuilder);

    return node;
  }

  @Override
  public LogicalNode visitFilter(SerializeContext context, LogicalPlan plan, LogicalPlan.QueryBlock block,
                                 SelectionNode filter, Stack<LogicalNode> stack) throws TajoException {
    super.visitFilter(context, plan, block, filter, stack);

    int [] childIds = registerGetChildIds(context, filter);

    PlanProto.FilterNode.Builder filterBuilder = PlanProto.FilterNode.newBuilder();
    filterBuilder.setChildSeq(childIds[0]);
    filterBuilder.setQual(EvalNodeSerializer.serialize(filter.getQual()));

    PlanProto.LogicalNode.Builder nodeBuilder = createNodeBuilder(context, filter);
    nodeBuilder.setFilter(filterBuilder);
    context.treeBuilder.addNodes(nodeBuilder);

    return filter;
  }

  @Override
  public LogicalNode visitJoin(SerializeContext context, LogicalPlan plan, LogicalPlan.QueryBlock block, JoinNode join,
                          Stack<LogicalNode> stack) throws TajoException {
    super.visitJoin(context, plan, block, join, stack);

    int [] childIds = registerGetChildIds(context, join);

    // building itself
    PlanProto.JoinNode.Builder joinBuilder = PlanProto.JoinNode.newBuilder();
    joinBuilder.setJoinType(convertJoinType(join.getJoinType()));
    joinBuilder.setLeftChildSeq(childIds[0]);
    joinBuilder.setRightChilSeq(childIds[1]);
    if (join.hasJoinQual()) {
      joinBuilder.setJoinQual(EvalNodeSerializer.serialize(join.getJoinQual()));
    }

    if (join.hasTargets()) {
      joinBuilder.setExistsTargets(true);
      joinBuilder.addAllTargets(ProtoUtil.<PlanProto.Target>toProtoObjects(join.getTargets().toArray(new ProtoObject[join.getTargets().size()])));
    } else {
      joinBuilder.setExistsTargets(false);
    }

    PlanProto.LogicalNode.Builder nodeBuilder = createNodeBuilder(context, join);
    nodeBuilder.setJoin(joinBuilder);
    context.treeBuilder.addNodes(nodeBuilder);

    return join;
  }

  @Override
  public LogicalNode visitUnion(SerializeContext context, LogicalPlan plan, LogicalPlan.QueryBlock block, UnionNode node,
                           Stack<LogicalNode> stack) throws TajoException {
    super.visitUnion(context, plan, block, node, stack);

    int [] childIds = registerGetChildIds(context, node);

    PlanProto.UnionNode.Builder unionBuilder = PlanProto.UnionNode.newBuilder();
    unionBuilder.setAll(true);
    unionBuilder.setLeftChildSeq(childIds[0]);
    unionBuilder.setRightChildSeq(childIds[1]);

    PlanProto.LogicalNode.Builder nodeBuilder = createNodeBuilder(context, node);
    nodeBuilder.setUnion(unionBuilder);
    context.treeBuilder.addNodes(nodeBuilder);

    return node;
  }

  @Override
  public LogicalNode visitScan(SerializeContext context, LogicalPlan plan, LogicalPlan.QueryBlock block,
                               ScanNode scan, Stack<LogicalNode> stack) throws TajoException {

    PlanProto.ScanNode.Builder scanBuilder = buildScanNode(scan);

    PlanProto.LogicalNode.Builder nodeBuilder = createNodeBuilder(context, scan);
    nodeBuilder.setScan(scanBuilder);
    context.treeBuilder.addNodes(nodeBuilder);

    return scan;
  }

  public PlanProto.ScanNode.Builder buildScanNode(ScanNode scan) {
    PlanProto.ScanNode.Builder scanBuilder = PlanProto.ScanNode.newBuilder();
    scanBuilder.setTable(scan.getTableDesc().getProto());
    if (scan.hasAlias()) {
      scanBuilder.setAlias(scan.getAlias());
    }

    if (scan.hasTargets()) {
      scanBuilder.setExistTargets(true);
      scanBuilder.addAllTargets(ProtoUtil.<PlanProto.Target>toProtoObjects(scan.getTargets().toArray(new ProtoObject[scan.getTargets().size()])));
    } else {
      scanBuilder.setExistTargets(false);
    }

    if (scan.hasQual()) {
      scanBuilder.setQual(EvalNodeSerializer.serialize(scan.getQual()));
    }

    scanBuilder.setBroadcast(scan.isBroadcastTable());
    scanBuilder.setNameResolveBase(scan.isNameResolveBase());
    return scanBuilder;
  }

  @Override
  public LogicalNode visitIndexScan(SerializeContext context, LogicalPlan plan, LogicalPlan.QueryBlock block,
                                    IndexScanNode node, Stack<LogicalNode> stack) throws TajoException {

    PlanProto.ScanNode.Builder scanBuilder = buildScanNode(node);

    PlanProto.IndexScanSpec.Builder indexScanSpecBuilder = PlanProto.IndexScanSpec.newBuilder();
    indexScanSpecBuilder.setKeySchema(node.getKeySchema().getProto());
    indexScanSpecBuilder.setIndexPath(node.getIndexPath().toString());
    for (SimplePredicate predicate : node.getPredicates()) {
      indexScanSpecBuilder.addPredicates(predicate.getProto());
    }

    PlanProto.LogicalNode.Builder nodeBuilder = createNodeBuilder(context, node);
    nodeBuilder.setScan(scanBuilder);
    nodeBuilder.setIndexScan(indexScanSpecBuilder);
    context.treeBuilder.addNodes(nodeBuilder);
    return node;
  }

  @Override
  public LogicalNode visitPartitionedTableScan(SerializeContext context, LogicalPlan plan, LogicalPlan.QueryBlock block,
                                          PartitionedTableScanNode node, Stack<LogicalNode> stack)
      throws TajoException {

    PlanProto.ScanNode.Builder scanBuilder = buildScanNode(node);
    PlanProto.LogicalNode.Builder nodeBuilder = createNodeBuilder(context, node);
    nodeBuilder.setScan(scanBuilder);
    context.treeBuilder.addNodes(nodeBuilder);
    return node;
  }

  @Override
  public LogicalNode visitTableSubQuery(SerializeContext context, LogicalPlan plan, LogicalPlan.QueryBlock block,
                                   TableSubQueryNode node, Stack<LogicalNode> stack) throws TajoException {
    super.visitTableSubQuery(context, plan, block, node, stack);

    int [] childIds = registerGetChildIds(context, node);

    PlanProto.TableSubQueryNode.Builder builder = PlanProto.TableSubQueryNode.newBuilder();
    builder.setChildSeq(childIds[0]);

    builder.setTableName(node.getTableName());

    if (node.hasTargets()) {
      builder.addAllTargets(ProtoUtil.<PlanProto.Target>toProtoObjects(node.getTargets().toArray(new ProtoObject[node.getTargets().size()])));
    }
    builder.setNameResolveBase(node.isNameResolveBase());

    PlanProto.LogicalNode.Builder nodeBuilder = createNodeBuilder(context, node);
    nodeBuilder.setTableSubQuery(builder);
    context.treeBuilder.addNodes(nodeBuilder);

    return node;
  }

  @Override
  public LogicalNode visitCreateTable(SerializeContext context, LogicalPlan plan, LogicalPlan.QueryBlock block,
                                      CreateTableNode node, Stack<LogicalNode> stack) throws TajoException {
    super.visitCreateTable(context, plan, block, node, stack);
    int [] childIds = registerGetChildIds(context, node);

    PlanProto.PersistentStoreNode.Builder persistentStoreBuilder = buildPersistentStoreBuilder(node, childIds);
    PlanProto.StoreTableNodeSpec.Builder storeTableBuilder = buildStoreTableNodeSpec(node);

    PlanProto.CreateTableNodeSpec.Builder createTableBuilder = PlanProto.CreateTableNodeSpec.newBuilder();
    if (node.hasTableSpaceName()) {
      createTableBuilder.setTablespaceName(node.getTableSpaceName());
    }
    createTableBuilder.setExternal(node.isExternal());
    createTableBuilder.setIfNotExists(node.isIfNotExists());

    PlanProto.LogicalNode.Builder nodeBuilder = createNodeBuilder(context, node);
    nodeBuilder.setPersistentStore(persistentStoreBuilder);
    nodeBuilder.setStoreTable(storeTableBuilder);
    nodeBuilder.setCreateTable(createTableBuilder);
    context.treeBuilder.addNodes(nodeBuilder);

    return node;
  }

  @Override
  public LogicalNode visitDropTable(SerializeContext context, LogicalPlan plan, LogicalPlan.QueryBlock block,
                                    DropTableNode node, Stack<LogicalNode> stack) {
    PlanProto.DropTableNode.Builder dropTableBuilder = PlanProto.DropTableNode.newBuilder();
    dropTableBuilder.setTableName(node.getTableName());
    dropTableBuilder.setIfExists(node.isIfExists());
    dropTableBuilder.setPurge(node.isPurge());

    PlanProto.LogicalNode.Builder nodeBuilder = createNodeBuilder(context, node);
    nodeBuilder.setDropTable(dropTableBuilder);
    context.treeBuilder.addNodes(nodeBuilder);

    return node;
  }

  @Override
  public LogicalNode visitAlterTablespace(SerializeContext context, LogicalPlan plan, LogicalPlan.QueryBlock block,
                                     AlterTablespaceNode node, Stack<LogicalNode> stack) throws TajoException {
    PlanProto.AlterTablespaceNode.Builder alterTablespaceBuilder = PlanProto.AlterTablespaceNode.newBuilder();
    alterTablespaceBuilder.setTableSpaceName(node.getTablespaceName());

    switch (node.getSetType()) {
    case LOCATION:
      alterTablespaceBuilder.setSetType(PlanProto.AlterTablespaceNode.Type.LOCATION);
      alterTablespaceBuilder.setSetLocation(SetLocation.newBuilder().setLocation(node.getLocation()));
      break;

    default:
      throw new NotImplementedException("Unknown SET type in ALTER TABLESPACE: " + node.getSetType().name());
    }

    PlanProto.LogicalNode.Builder nodeBuilder = createNodeBuilder(context, node);
    nodeBuilder.setAlterTablespace(alterTablespaceBuilder);
    context.treeBuilder.addNodes(nodeBuilder);

    return node;
  }

  @Override
  public LogicalNode visitAlterTable(SerializeContext context, LogicalPlan plan, LogicalPlan.QueryBlock block,
                                     AlterTableNode node, Stack<LogicalNode> stack) {
    PlanProto.AlterTableNode.Builder alterTableBuilder = PlanProto.AlterTableNode.newBuilder();
    alterTableBuilder.setTableName(node.getTableName());
    PlanProto.AlterTableNode.AlterPartition.Builder partitionBuilder = null;

    switch (node.getAlterTableOpType()) {
    case RENAME_TABLE:
      alterTableBuilder.setSetType(PlanProto.AlterTableNode.Type.RENAME_TABLE);
      alterTableBuilder.setRenameTable(RenameTable.newBuilder().setNewName(node.getNewTableName()));
      break;
    case ADD_COLUMN:
      alterTableBuilder.setSetType(PlanProto.AlterTableNode.Type.ADD_COLUMN);
      alterTableBuilder.setAddColumn(AddColumn.newBuilder().setAddColumn(node.getAddNewColumn().getProto()));
      break;
    case RENAME_COLUMN:
      alterTableBuilder.setSetType(PlanProto.AlterTableNode.Type.RENAME_COLUMN);
      alterTableBuilder.setRenameColumn(RenameColumn.newBuilder()
          .setOldName(node.getColumnName())
          .setNewName(node.getNewColumnName()));
      break;
    case SET_PROPERTY:
      alterTableBuilder.setSetType(PlanProto.AlterTableNode.Type.SET_PROPERTY);
      alterTableBuilder.setProperties(node.getProperties().getProto());
      break;
    case UNSET_PROPERTY:
      alterTableBuilder.setSetType(PlanProto.AlterTableNode.Type.UNSET_PROPERTY);
      alterTableBuilder.setUnsetPropertyKeys(ProtoUtil.convertStrings(Arrays.asList(node.getUnsetPropertyKeys())));
      break;
    case ADD_PARTITION:
      alterTableBuilder.setSetType(PlanProto.AlterTableNode.Type.ADD_PARTITION);
      partitionBuilder = PlanProto.AlterTableNode.AlterPartition.newBuilder();
      for (String columnName : node.getPartitionColumns()) {
        partitionBuilder.addColumnNames(columnName);
      }

      for (String partitionValue : node.getPartitionValues()) {
        partitionBuilder.addPartitionValues(partitionValue);
      }
      if (node.getLocation() != null) {
        partitionBuilder.setLocation(node.getLocation());
      }
      alterTableBuilder.setAlterPartition(partitionBuilder);
      break;
    case DROP_PARTITION:
      alterTableBuilder.setSetType(PlanProto.AlterTableNode.Type.DROP_PARTITION);
      partitionBuilder = PlanProto.AlterTableNode.AlterPartition.newBuilder();
      for (String columnName : node.getPartitionColumns()) {
        partitionBuilder.addColumnNames(columnName);
      }

      for (String partitionValue : node.getPartitionValues()) {
        partitionBuilder.addPartitionValues(partitionValue);
      }
      partitionBuilder.setPurge(node.isPurge());
      alterTableBuilder.setAlterPartition(partitionBuilder);
      break;
    case REPAIR_PARTITION:
      alterTableBuilder.setSetType(PlanProto.AlterTableNode.Type.REPAIR_PARTITION);
      alterTableBuilder.setTableName(node.getTableName());
      break;
    default:
      throw new TajoRuntimeException(
          new NotImplementedException("Unknown SET type in ALTER TABLE: " + node.getAlterTableOpType().name()));
    }

    PlanProto.LogicalNode.Builder nodeBuilder = createNodeBuilder(context, node);
    nodeBuilder.setAlterTable(alterTableBuilder);
    context.treeBuilder.addNodes(nodeBuilder);

    return node;
  }

  @Override
  public LogicalNode visitTruncateTable(SerializeContext context, LogicalPlan plan, LogicalPlan.QueryBlock block,
                                   TruncateTableNode node, Stack<LogicalNode> stack) throws TajoException {
    PlanProto.TruncateTableNode.Builder truncateTableBuilder = PlanProto.TruncateTableNode.newBuilder();
    truncateTableBuilder.addAllTableNames(node.getTableNames());

    PlanProto.LogicalNode.Builder nodeBuilder = createNodeBuilder(context, node);
    nodeBuilder.setTruncateTableNode(truncateTableBuilder);
    context.treeBuilder.addNodes(nodeBuilder);

    return node;
  }

  @Override
  public LogicalNode visitInsert(SerializeContext context, LogicalPlan plan, LogicalPlan.QueryBlock block,
                                 InsertNode node, Stack<LogicalNode> stack) throws TajoException {
    super.visitInsert(context, plan, block, node, stack);

    int [] childIds = registerGetChildIds(context, node);

    PlanProto.PersistentStoreNode.Builder persistentStoreBuilder = buildPersistentStoreBuilder(node, childIds);
    PlanProto.StoreTableNodeSpec.Builder storeTableBuilder = buildStoreTableNodeSpec(node);

    PlanProto.InsertNodeSpec.Builder insertNodeSpec = PlanProto.InsertNodeSpec.newBuilder();
    insertNodeSpec.setOverwrite(node.isOverwrite());

    if (node.hasProjectedSchema()) {
      insertNodeSpec.setProjectedSchema(node.getProjectedSchema().getProto());
    }
    if (node.hasTargetSchema()) {
      insertNodeSpec.setTargetSchema(node.getTargetSchema().getProto());
    }

    PlanProto.LogicalNode.Builder nodeBuilder = createNodeBuilder(context, node);
    nodeBuilder.setPersistentStore(persistentStoreBuilder);
    nodeBuilder.setStoreTable(storeTableBuilder);
    nodeBuilder.setInsert(insertNodeSpec);
    context.treeBuilder.addNodes(nodeBuilder);

    return node;
  }

  private static PlanProto.PersistentStoreNode.Builder buildPersistentStoreBuilder(PersistentStoreNode node,
                                                                                   int [] childIds) {
    PlanProto.PersistentStoreNode.Builder persistentStoreBuilder = PlanProto.PersistentStoreNode.newBuilder();
    if (childIds.length > 0) {
      // Simple create table may not have any children. This should be improved at TAJO-1589.
      persistentStoreBuilder.setChildSeq(childIds[0]);
    }
    persistentStoreBuilder.setStorageType(node.getStorageType());
    if (node.hasOptions()) {
      persistentStoreBuilder.setTableProperties(node.getOptions().getProto());
    }
    return persistentStoreBuilder;
  }

  private static PlanProto.StoreTableNodeSpec.Builder buildStoreTableNodeSpec(StoreTableNode node) {
    PlanProto.StoreTableNodeSpec.Builder storeTableBuilder = PlanProto.StoreTableNodeSpec.newBuilder();

    if (node.hasTableName()) { // It will be false if node is for INSERT INTO LOCATION '...'
      storeTableBuilder.setTableName(node.getTableName());
    }

    if (node.hasUri()) {
      storeTableBuilder.setUri(node.getUri().toString());
    }

    if (node.hasTableSchema()) {
      storeTableBuilder.setTableSchema(node.getTableSchema().getProto());
    }

    if (node.hasPartition()) {
      storeTableBuilder.setPartitionMethod(node.getPartitionMethod().getProto());
    }
    return storeTableBuilder;
  }

  @Override
  public LogicalNode visitCreateDatabase(SerializeContext context, LogicalPlan plan, LogicalPlan.QueryBlock block,
                                    CreateDatabaseNode node, Stack<LogicalNode> stack) throws TajoException {
    PlanProto.CreateDatabaseNode.Builder createDatabaseBuilder = PlanProto.CreateDatabaseNode.newBuilder();
    createDatabaseBuilder.setDbName(node.getDatabaseName());
    createDatabaseBuilder.setIfNotExists(node.isIfNotExists());

    PlanProto.LogicalNode.Builder nodeBuilder = createNodeBuilder(context, node);
    nodeBuilder.setCreateDatabase(createDatabaseBuilder);
    context.treeBuilder.addNodes(nodeBuilder);

    return node;
  }

  @Override
  public LogicalNode visitDropDatabase(SerializeContext context, LogicalPlan plan, LogicalPlan.QueryBlock block,
                                       DropDatabaseNode node, Stack<LogicalNode> stack) throws TajoException {
    PlanProto.DropDatabaseNode.Builder dropDatabaseBuilder = PlanProto.DropDatabaseNode.newBuilder();
    dropDatabaseBuilder.setDbName(node.getDatabaseName());
    dropDatabaseBuilder.setIfExists(node.isIfExists());

    PlanProto.LogicalNode.Builder nodeBuilder = createNodeBuilder(context, node);
    nodeBuilder.setDropDatabase(dropDatabaseBuilder);
    context.treeBuilder.addNodes(nodeBuilder);

    return node;
  }

  @Override
  public LogicalNode visitCreateIndex(SerializeContext context, LogicalPlan plan, LogicalPlan.QueryBlock block,
                                      CreateIndexNode node, Stack<LogicalNode> stack) throws TajoException {
    super.visitCreateIndex(context, plan, block, node, new Stack<>());

    PlanProto.CreateIndexNode.Builder createIndexBuilder = PlanProto.CreateIndexNode.newBuilder();
    int [] childIds = registerGetChildIds(context, node);
    createIndexBuilder.setChildSeq(childIds[0]);
    createIndexBuilder.setIndexName(node.getIndexName());
    createIndexBuilder.setIndexMethod(node.getIndexMethod());
    createIndexBuilder.setIndexPath(node.getIndexPath().toString());
    for (SortSpec sortSpec : node.getKeySortSpecs()) {
      createIndexBuilder.addKeySortSpecs(sortSpec.getProto());
    }
    createIndexBuilder.setTargetRelationSchema(node.getTargetRelationSchema().getProto());
    createIndexBuilder.setIsUnique(node.isUnique());
    createIndexBuilder.setIsClustered(node.isClustered());
    if (node.hasOptions()) {
      createIndexBuilder.setIndexProperties(node.getOptions().getProto());
    }
    createIndexBuilder.setIsExternal(node.isExternal());

    PlanProto.LogicalNode.Builder nodeBuilder = createNodeBuilder(context, node);
    nodeBuilder.setCreateIndex(createIndexBuilder);
    context.treeBuilder.addNodes(nodeBuilder);

    return node;
  }

  @Override
  public LogicalNode visitDropIndex(SerializeContext context, LogicalPlan plan, LogicalPlan.QueryBlock block,
                                    DropIndexNode node, Stack<LogicalNode> stack) {
    PlanProto.DropIndexNode.Builder dropIndexBuilder = PlanProto.DropIndexNode.newBuilder();
    dropIndexBuilder.setIndexName(node.getIndexName());

    PlanProto.LogicalNode.Builder nodeBuilder = createNodeBuilder(context, node);
    nodeBuilder.setDropIndex(dropIndexBuilder);
    context.treeBuilder.addNodes(nodeBuilder);

    return node;
  }

  public static PlanProto.NodeType convertType(NodeType type) {
    return PlanProto.NodeType.valueOf(type.name());
  }

  public static PlanProto.JoinType convertJoinType(JoinType type) {
    switch (type) {
    case CROSS:
      return PlanProto.JoinType.CROSS_JOIN;
    case INNER:
      return PlanProto.JoinType.INNER_JOIN;
    case LEFT_OUTER:
      return PlanProto.JoinType.LEFT_OUTER_JOIN;
    case RIGHT_OUTER:
      return PlanProto.JoinType.RIGHT_OUTER_JOIN;
    case FULL_OUTER:
      return PlanProto.JoinType.FULL_OUTER_JOIN;
    case LEFT_SEMI:
      return PlanProto.JoinType.LEFT_SEMI_JOIN;
    case RIGHT_SEMI:
      return PlanProto.JoinType.RIGHT_SEMI_JOIN;
    case LEFT_ANTI:
      return PlanProto.JoinType.LEFT_ANTI_JOIN;
    case RIGHT_ANTI:
      return PlanProto.JoinType.RIGHT_ANTI_JOIN;
    case UNION:
      return PlanProto.JoinType.UNION_JOIN;
    default:
      throw new RuntimeException("Unknown JoinType: " + type.name());
    }
  }

  public static PlanProto.Target convertTarget(Target target) {
    PlanProto.Target.Builder targetBuilder = PlanProto.Target.newBuilder();
    targetBuilder.setExpr(EvalNodeSerializer.serialize((EvalNode) target.getEvalTree()));
    if (target.hasAlias()) {
      targetBuilder.setAlias(target.getAlias());
    }
    return targetBuilder.build();
  }

  private int [] registerGetChildIds(SerializeContext context, LogicalNode node) {
    int [] childIds = new int[node.childNum()];
    for (int i = 0; i < node.childNum(); i++) {
      if (node.getChild(i) != null && context.idMap.containsKey(node.getChild(i).getPID())) {
        childIds[i] = context.idMap.get(node.getChild(i).getPID());
      } else {
        childIds[i] = context.seqId++;
      }
    }
    return childIds;
  }
}<|MERGE_RESOLUTION|>--- conflicted
+++ resolved
@@ -40,12 +40,7 @@
 import org.apache.tajo.plan.visitor.BasicLogicalPlanVisitor;
 import org.apache.tajo.util.ProtoUtil;
 
-<<<<<<< HEAD
-import java.util.Map;
-import java.util.Stack;
-=======
 import java.util.*;
->>>>>>> fdd2ca20
 
 /**
  * It serializes a logical plan into a protobuf-based serialized bytes.
