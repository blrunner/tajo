--- conflicted
+++ resolved
@@ -176,10 +176,7 @@
       }
       scanNode.setQual(AlgebraicUtil.createSingletonExprFromCNF(conjunctiveForms));
     }
-    LOG.info("Filtered directory or files: " + partitionPruningHandle.getPartitionPaths().length);
-    LOG.info("Filtered partition keys: " + partitionPruningHandle.getPartitionKeys().length);
-
-<<<<<<< HEAD
+
     if (conjunctiveForms != null) {
       partitionPruningHandle.setConjunctiveForms(conjunctiveForms);
     } else {
@@ -189,8 +186,6 @@
     LOG.info("Filtered directory or files: " + partitionPruningHandle.getPartitionPaths().length);
     LOG.info("Filtered partition keys: " + partitionPruningHandle.getPartitionKeys().length);
 
-=======
->>>>>>> dd6e955f
     return partitionPruningHandle;
   }
 
