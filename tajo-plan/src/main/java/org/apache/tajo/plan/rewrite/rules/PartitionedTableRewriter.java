/**
 * Licensed to the Apache Software Foundation (ASF) under one
 * or more contributor license agreements.  See the NOTICE file
 * distributed with this work for additional information
 * regarding copyright ownership.  The ASF licenses this file
 * to you under the Apache License, Version 2.0 (the
 * "License"); you may not use this file except in compliance
 * with the License.  You may obtain a copy of the License at
 *
 *     http://www.apache.org/licenses/LICENSE-2.0
 *
 * Unless required by applicable law or agreed to in writing, software
 * distributed under the License is distributed on an "AS IS" BASIS,
 * WITHOUT WARRANTIES OR CONDITIONS OF ANY KIND, either express or implied.
 * See the License for the specific language governing permissions and
 * limitations under the License.
 */

package org.apache.tajo.plan.rewrite.rules;

import com.google.common.base.Preconditions;
import com.google.common.collect.Lists;
import com.google.common.collect.Sets;
import org.apache.commons.logging.Log;
import org.apache.commons.logging.LogFactory;
import org.apache.hadoop.fs.FileStatus;
import org.apache.hadoop.fs.FileSystem;
import org.apache.hadoop.fs.Path;
import org.apache.hadoop.fs.PathFilter;
import org.apache.tajo.OverridableConf;
import org.apache.tajo.annotation.Nullable;
import org.apache.tajo.catalog.*;
import org.apache.tajo.catalog.partition.PartitionMethodDesc;
<<<<<<< HEAD
import org.apache.tajo.catalog.proto.CatalogProtos;
import org.apache.tajo.catalog.proto.CatalogProtos.PartitionsByAlgebraProto;
import org.apache.tajo.catalog.proto.CatalogProtos.PartitionDescProto;
import org.apache.tajo.conf.TajoConf;
=======
import org.apache.tajo.catalog.proto.CatalogProtos.PartitionDescProto;
import org.apache.tajo.catalog.proto.CatalogProtos.PartitionsByAlgebraProto;
>>>>>>> fafb7063
import org.apache.tajo.datum.DatumFactory;
import org.apache.tajo.datum.NullDatum;
import org.apache.tajo.exception.*;
import org.apache.tajo.plan.LogicalPlan;
import org.apache.tajo.plan.expr.*;
import org.apache.tajo.plan.logical.*;
import org.apache.tajo.plan.partition.PartitionPruningHandle;
import org.apache.tajo.plan.rewrite.LogicalPlanRewriteRule;
import org.apache.tajo.plan.rewrite.LogicalPlanRewriteRuleContext;
import org.apache.tajo.plan.util.EvalNodeToExprConverter;
import org.apache.tajo.plan.util.PlannerUtil;
import org.apache.tajo.plan.visitor.BasicLogicalPlanVisitor;
import org.apache.tajo.storage.StorageConstants;
import org.apache.tajo.storage.Tuple;
import org.apache.tajo.storage.VTuple;
import org.apache.tajo.util.StringUtils;

import java.io.IOException;
import java.util.List;
import java.util.Set;
import java.util.Stack;

public class PartitionedTableRewriter implements LogicalPlanRewriteRule {
  private CatalogService catalog;

  private static final Log LOG = LogFactory.getLog(PartitionedTableRewriter.class);

  private static final String NAME = "Partitioned Table Rewriter";
  private final Rewriter rewriter = new Rewriter();

  @Override
  public String getName() {
    return NAME;
  }

  @Override
  public boolean isEligible(LogicalPlanRewriteRuleContext context) {
    for (LogicalPlan.QueryBlock block : context.getPlan().getQueryBlocks()) {
      for (RelationNode relation : block.getRelations()) {
        if (relation.getType() == NodeType.SCAN) {
          TableDesc table = ((ScanNode)relation).getTableDesc();
          if (table.hasPartition()) {
            return true;
          }
        }
      }
    }
    return false;
  }

  @Override
  public LogicalPlan rewrite(LogicalPlanRewriteRuleContext context) throws TajoException {
    LogicalPlan plan = context.getPlan();
    LogicalPlan.QueryBlock rootBlock = plan.getRootBlock();
    this.catalog = context.getCatalog();
    rewriter.visit(context.getQueryContext(), plan, rootBlock, rootBlock.getRoot(), new Stack<>());
    return plan;
  }

  public void setCatalog(CatalogService catalog) {
    this.catalog = catalog;
 }

  private static class PartitionPathFilter implements PathFilter {

    private Schema schema;
    private @Nullable EvalNode partitionFilter;
    public PartitionPathFilter(Schema schema, @Nullable EvalNode partitionFilter) {
      this.schema = schema;
      this.partitionFilter = partitionFilter;
      if (this.partitionFilter != null) {
        this.partitionFilter.bind(null, schema);
      }
    }

    @Override
    public boolean accept(Path path) {
      Tuple tuple = buildTupleFromPartitionPath(schema, path, true);
      if (tuple == null) { // if it is a file or not acceptable file
        return false;
      }

      if (partitionFilter != null) {
        return partitionFilter.eval(tuple).isTrue();
      } else {
        return true;
      }
    }

    @Override
    public String toString() {
      return partitionFilter.toString();
    }
  }

  private PartitionPruningHandle getPartitionPruningHandle(TajoConf conf, String tableName,
                                    Schema partitionColumns, EvalNode [] conjunctiveForms, Path tablePath)
    throws IOException, UndefinedDatabaseException, UndefinedTableException, UndefinedPartitionMethodException,
    UndefinedOperatorException, UnsupportedException {
    return getPartitionPruningHandle(conf, tableName, partitionColumns, conjunctiveForms, tablePath, null);
  }

  /**
   * It assumes that each conjunctive form corresponds to one column.
   *
   * @param partitionColumns
   * @param conjunctiveForms search condition corresponding to partition columns.
   *                         If it is NULL, it means that there is no search condition for this table.
   * @param tablePath
   * @return
   * @throws IOException
   */
  private PartitionPruningHandle getPartitionPruningHandle(TajoConf conf, String tableName,
      Schema partitionColumns, EvalNode [] conjunctiveForms, Path tablePath, ScanNode scanNode)
      throws IOException, UndefinedDatabaseException, UndefinedTableException, UndefinedPartitionMethodException,
      UndefinedOperatorException, UnsupportedException {

    PartitionPruningHandle partitionPruningHandle = null;
    FileSystem fs = tablePath.getFileSystem(conf);
    String [] splits = CatalogUtil.splitFQTableName(tableName);
    List<PartitionDescProto> partitions = null;

    try {
      if (conjunctiveForms == null) {
        partitions = catalog.getPartitionsOfTable(splits[0], splits[1]);
        if (partitions.isEmpty()) {
          partitionPruningHandle = getPartitionPruningHandleByFileSystem(partitionColumns, conjunctiveForms, fs,
              tablePath);
        } else {
          partitionPruningHandle = getPartitionPruningHandleByCatalog(partitions);
        }
      } else {
        if (catalog.existPartitions(splits[0], splits[1])) {
          PartitionsByAlgebraProto request = getPartitionsAlgebraProto(splits[0], splits[1], conjunctiveForms);
          partitions = catalog.getPartitionsByAlgebra(request);
          partitionPruningHandle = getPartitionPruningHandleByCatalog(partitions);
        } else {
          partitionPruningHandle = getPartitionPruningHandleByFileSystem(partitionColumns, conjunctiveForms, fs,
              tablePath);
        }
      }
    } catch (UnsupportedException ue) {
      // Partial catalog might not allow some filter conditions. For example, HiveMetastore doesn't In statement,
      // regexp statement and so on. Above case, Tajo need to build filtered path by listing hdfs directories.
      LOG.warn(ue.getMessage());
      partitions = catalog.getPartitionsOfTable(splits[0], splits[1]);
      if (partitions.isEmpty()) {
        partitionPruningHandle = getPartitionPruningHandleByFileSystem(partitionColumns, conjunctiveForms, fs,
          tablePath);
      } else {
        partitionPruningHandle = getPartitionPruningHandleByCatalog(partitions);
      }
      scanNode.setQual(AlgebraicUtil.createSingletonExprFromCNF(conjunctiveForms));
    }
    LOG.info("Filtered directory or files: " + partitionPruningHandle.getPartitionPaths().length);
    LOG.info("Filtered partition keys: " + partitionPruningHandle.getPartitionKeys().length);

    return partitionPruningHandle;
  }

  /**
   * Build list of partition path and partition keys by PartitionDescProto which is generated from CatalogStore.
   *
   * @param partitions
   * @return
   */
  private PartitionPruningHandle getPartitionPruningHandleByCatalog(List<PartitionDescProto> partitions) {
    long totalVolume = 0L;
    Path[] filteredPaths = new Path[partitions.size()];
    String[] partitionKeys = new String[partitions.size()];
    for (int i = 0; i < partitions.size(); i++) {
      CatalogProtos.PartitionDescProto partition = partitions.get(i);
      filteredPaths[i] = new Path(partition.getPath());
      partitionKeys[i] = partition.getPartitionName();
      totalVolume += partition.getNumBytes();
    }
    return new PartitionPruningHandle(filteredPaths, partitionKeys, totalVolume);
  }

  /**
   * Build list of partition path by filtering directories in the given table path.
   *
   *
   * @param partitionColumns
   * @param conjunctiveForms
   * @param fs
   * @param tablePath
   * @return
   * @throws IOException
   */
  private PartitionPruningHandle getPartitionPruningHandleByFileSystem(Schema partitionColumns, 
    EvalNode [] conjunctiveForms, FileSystem fs, Path tablePath) throws IOException{
    Path [] filteredPaths = null;
    PathFilter [] filters;
    int startIdx;
    long totalVolume = 0L;
    ContentSummary summary = null;
    String[] partitionKeys = null;

    if (conjunctiveForms == null) {
      filters = buildAllAcceptingPathFilters(partitionColumns);
    } else {
      filters = buildPathFiltersForAllLevels(partitionColumns, conjunctiveForms);
    }

    // loop from one to the number of partition columns
    filteredPaths = toPathArray(fs.listStatus(tablePath, filters[0]));

    for (int i = 1; i < partitionColumns.size(); i++) {
      // Get all file status matched to a ith level path filter.
      filteredPaths = toPathArray(fs.listStatus(filteredPaths, filters[i]));
    }

    // Get partition keys and volume from the list of partition directories
    partitionKeys = new String[filteredPaths.length];
    for (int i = 0; i < partitionKeys.length; i++) {
      Path path = filteredPaths[i];
      startIdx = path.toString().indexOf(getColumnPartitionPathPrefix(partitionColumns));
      partitionKeys[i] = path.toString().substring(startIdx);
      summary = fs.getContentSummary(path);
      totalVolume += summary.getLength();
    }

    return new PartitionPruningHandle(filteredPaths, partitionKeys, totalVolume);
  }

  /**
   * Build algebra expressions for querying partitions and partition keys by using EvalNodeToExprConverter.
   *
   * @param databaseName the database name
   * @param tableName the table name
   * @param conjunctiveForms EvalNode which contains filter conditions
   * @return
   */
  public static PartitionsByAlgebraProto getPartitionsAlgebraProto(
    String databaseName, String tableName, EvalNode [] conjunctiveForms) {

    PartitionsByAlgebraProto.Builder request = PartitionsByAlgebraProto.newBuilder();
    request.setDatabaseName(databaseName);
    request.setTableName(tableName);

    if (conjunctiveForms != null) {
      EvalNode evalNode = AlgebraicUtil.createSingletonExprFromCNF(conjunctiveForms);
      EvalNodeToExprConverter convertor = new EvalNodeToExprConverter(databaseName + "." + tableName);
      convertor.visit(null, evalNode, new Stack<>());
      request.setAlgebra(convertor.getResult().toJson());
    } else {
      request.setAlgebra("");
    }

    return request.build();
  }

  /**
   * Build path filters for all levels with a list of filter conditions.
   *
   * For example, consider you have a partitioned table for three columns (i.e., col1, col2, col3).
   * Then, this methods will create three path filters for (col1), (col1, col2), (col1, col2, col3).
   *
   * Corresponding filter conditions will be placed on each path filter,
   * If there is no corresponding expression for certain column,
   * The condition will be filled with a true value.
   *
   * Assume that an user gives a condition WHERE col1 ='A' and col3 = 'C'.
   * There is no filter condition corresponding to col2.
   * Then, the path filter conditions are corresponding to the followings:
   *
   * The first path filter: col1 = 'A'
   * The second path filter: col1 = 'A' AND col2 IS NOT NULL
   * The third path filter: col1 = 'A' AND col2 IS NOT NULL AND col3 = 'C'
   *
   * 'IS NOT NULL' predicate is always true against the partition path.
   *
   * @param partitionColumns
   * @param conjunctiveForms
   * @return
   */
  private static PathFilter [] buildPathFiltersForAllLevels(Schema partitionColumns,
                                                     EvalNode [] conjunctiveForms) {
    // Building partition path filters for all levels
    Column target;
    PathFilter [] filters = new PathFilter[partitionColumns.size()];
    List<EvalNode> accumulatedFilters = Lists.newArrayList();
    for (int i = 0; i < partitionColumns.size(); i++) { // loop from one to level
      target = partitionColumns.getColumn(i);

      for (EvalNode expr : conjunctiveForms) {
        if (EvalTreeUtil.findUniqueColumns(expr).contains(target)) {
          // Accumulate one qual per level
          accumulatedFilters.add(expr);
        }
      }

      if (accumulatedFilters.size() < (i + 1)) {
        accumulatedFilters.add(new IsNullEval(true, new FieldEval(target)));
      }

      EvalNode filterPerLevel = AlgebraicUtil.createSingletonExprFromCNF(
          accumulatedFilters.toArray(new EvalNode[accumulatedFilters.size()]));
      filters[i] = new PartitionPathFilter(partitionColumns, filterPerLevel);
    }

    return filters;
  }

  /**
   * Build an array of path filters for all levels with all accepting filter condition.
   * @param partitionColumns The partition columns schema
   * @return The array of path filter, accpeting all partition paths.
   */
  public static PathFilter [] buildAllAcceptingPathFilters(Schema partitionColumns) {
    PathFilter [] filters = new PathFilter[partitionColumns.size()];
    for (int i = 0; i < partitionColumns.size(); i++) { // loop from one to level
      filters[i] = new PartitionPathFilter(partitionColumns, null);
    }
    return filters;
  }

  private Path [] toPathArray(FileStatus[] fileStatuses) {
    Path [] paths = new Path[fileStatuses.length];
    for (int i = 0; i < fileStatuses.length; i++) {
      FileStatus fileStatus = fileStatuses[i];
      paths[i] = fileStatus.getPath();
    }
    return paths;
  }

  public PartitionPruningHandle getPartitionPruningHandle(TajoConf conf, ScanNode scanNode)
    throws IOException, UndefinedDatabaseException, UndefinedTableException, UndefinedPartitionMethodException,
    UndefinedOperatorException, UnsupportedException {
    long startTime = System.currentTimeMillis();
    PartitionPruningHandle pruningHandle = null;

    TableDesc table = scanNode.getTableDesc();
    PartitionMethodDesc partitionDesc = scanNode.getTableDesc().getPartitionMethod();

    Schema paritionValuesSchema = SchemaBuilder.builder()
        .addAll(partitionDesc.getExpressionSchema().getRootColumns())
        .build();

    Set<EvalNode> indexablePredicateSet = Sets.newHashSet();

    // if a query statement has a search condition, try to find indexable predicates
    if (scanNode.hasQual()) {
      EvalNode [] conjunctiveForms = AlgebraicUtil.toConjunctiveNormalFormArray(scanNode.getQual());
      Set<EvalNode> remainExprs = Sets.newHashSet(conjunctiveForms);

      // add qualifier to schema for qual
      paritionValuesSchema.setQualifier(scanNode.getCanonicalName());
      for (Column column : paritionValuesSchema.getRootColumns()) {
        for (EvalNode simpleExpr : conjunctiveForms) {
          if (checkIfIndexablePredicateOnTargetColumn(simpleExpr, column)) {
            indexablePredicateSet.add(simpleExpr);
          }
        }
      }

      // Partitions which are not matched to the partition filter conditions are pruned immediately.
      // So, the partition filter conditions are not necessary later, and they are removed from
      // original search condition for simplicity and efficiency.
      remainExprs.removeAll(indexablePredicateSet);
      if (remainExprs.isEmpty()) {
        scanNode.setQual(null);
      } else {
        scanNode.setQual(
            AlgebraicUtil.createSingletonExprFromCNF(remainExprs.toArray(new EvalNode[remainExprs.size()])));
      }
    }

    if (indexablePredicateSet.size() > 0) { // There are at least one indexable predicates
      pruningHandle = getPartitionPruningHandle(conf, table.getName(), paritionValuesSchema,
        indexablePredicateSet.toArray(new EvalNode[indexablePredicateSet.size()]), new Path(table.getUri()), scanNode);
    } else { // otherwise, we will get all partition paths.
      pruningHandle = getPartitionPruningHandle(conf, table.getName(), paritionValuesSchema, null,
        new Path(table.getUri()));
    }

    long finishTime = System.currentTimeMillis();
    long elapsedMills = finishTime - startTime;

    LOG.info(String.format("Partition pruning: %d ms elapsed.", elapsedMills));
    return pruningHandle;
  }

  private boolean checkIfIndexablePredicateOnTargetColumn(EvalNode evalNode, Column targetColumn) {
    if (checkIfIndexablePredicate(evalNode) || checkIfDisjunctiveButOneVariable(evalNode)) {
      Set<Column> variables = EvalTreeUtil.findUniqueColumns(evalNode);
      // if it contains only single variable matched to a target column
      return variables.size() == 1 && variables.contains(targetColumn);
    } else {
      return false;
    }
  }

  /**
   * Check if an expression consists of one variable and one constant and
   * the expression is a comparison operator.
   *
   * @param evalNode The expression to be checked
   * @return true if an expression consists of one variable and one constant
   * and the expression is a comparison operator. Other, false.
   */
  private boolean checkIfIndexablePredicate(EvalNode evalNode) {
    // TODO - LIKE with a trailing wild-card character and IN with an array can be indexable
    return AlgebraicUtil.containSingleVar(evalNode) && AlgebraicUtil.isIndexableOperator(evalNode);
  }

  /**
   *
   * @param evalNode The expression to be checked
   * @return true if an disjunctive expression, consisting of indexable expressions
   */
  private boolean checkIfDisjunctiveButOneVariable(EvalNode evalNode) {
    if (evalNode.getType() == EvalType.OR) {
      BinaryEval orEval = (BinaryEval) evalNode;
      boolean indexable =
          checkIfIndexablePredicate(orEval.getLeftExpr()) &&
              checkIfIndexablePredicate(orEval.getRightExpr());

      boolean sameVariable =
          EvalTreeUtil.findUniqueColumns(orEval.getLeftExpr())
              .equals(EvalTreeUtil.findUniqueColumns(orEval.getRightExpr()));

      return indexable && sameVariable;
    } else {
      return false;
    }
  }

  /**
   * Take a look at a column partition path. A partition path consists
   * of a table path part and column values part. This method transforms
   * a partition path into a tuple with a given partition column schema.
   *
   * hdfs://192.168.0.1/tajo/warehouse/table1/col1=abc/col2=def/col3=ghi
   *                   ^^^^^^^^^^^^^^^^^^^^^  ^^^^^^^^^^^^^^^^^^^^^^^^^^
   *                      table path part        column values part
   *
   * When a file path is given, it can perform two ways depending on beNullIfFile flag.
   * If it is true, it returns NULL when a given path is a file.
   * Otherwise, it returns a built tuple regardless of file or directory.
   *
   * @param partitionColumnSchema The partition column schema
   * @param partitionPath The partition path
   * @param beNullIfFile If true, this method returns NULL when a given path is a file.
   * @return The tuple transformed from a column values part.
   */
  public static Tuple buildTupleFromPartitionPath(Schema partitionColumnSchema, Path partitionPath,
                                                  boolean beNullIfFile) {
    int startIdx = partitionPath.toString().indexOf(getColumnPartitionPathPrefix(partitionColumnSchema));

    if (startIdx == -1) { // if there is no partition column in the patch
      return null;
    }
    String columnValuesPart = partitionPath.toString().substring(startIdx);

    String [] columnValues = columnValuesPart.split("/");

    // true means this is a file.
    if (beNullIfFile && partitionColumnSchema.size() < columnValues.length) {
      return null;
    }

    Tuple tuple = new VTuple(partitionColumnSchema.size());
    int i = 0;
    for (; i < columnValues.length && i < partitionColumnSchema.size(); i++) {
      String [] parts = columnValues[i].split("=");
      if (parts.length != 2) {
        return null;
      }
      int columnId = partitionColumnSchema.getColumnIdByName(parts[0]);
      Column keyColumn = partitionColumnSchema.getColumn(columnId);
      String pathName = StringUtils.unescapePathName(parts[1]);
      if (pathName.equals(StorageConstants.DEFAULT_PARTITION_NAME)){
        tuple.put(columnId, DatumFactory.createNullDatum());
      } else {
        tuple.put(columnId, DatumFactory.createFromString(keyColumn.getDataType(), pathName));
      }
    }
    for (; i < partitionColumnSchema.size(); i++) {
      tuple.put(i, NullDatum.get());
    }
    return tuple;
  }

  /**
   * Get a prefix of column partition path. For example, consider a column partition (col1, col2).
   * Then, you will get a string 'col1='.
   *
   * @param partitionColumn the schema of column partition
   * @return The first part string of column partition path.
   */
  public static String getColumnPartitionPathPrefix(Schema partitionColumn) {
    StringBuilder sb = new StringBuilder();
    sb.append(partitionColumn.getColumn(0).getSimpleName()).append("=");
    return sb.toString();
  }

  /**
   * This transforms a partition name into a tupe with a given partition column schema. When a file path
   * Assume that an user gives partition name 'country=KOREA/city=SEOUL'.
   *
   * The first datum of tuple : KOREA
   * The second datum of tuple : SEOUL
   *
   * @param partitionColumnSchema The partition column schema
   * @param partitionKeys The keys of partition
   * @return The tuple transformed from a column values part.
   */
  public static Tuple buildTupleFromPartitionKeys(Schema partitionColumnSchema, String partitionKeys) {
    Preconditions.checkNotNull(partitionColumnSchema);
    Preconditions.checkNotNull(partitionKeys);

    String [] columnValues = partitionKeys.split("/");
    Preconditions.checkArgument(partitionColumnSchema.size() >= columnValues.length,
      "Invalid Partition Keys :" + partitionKeys);

    Tuple tuple = new VTuple(partitionColumnSchema.size());

    for (int i = 0; i < tuple.size(); i++) {
      tuple.put(i, NullDatum.get());
    }

    for (int i = 0; i < columnValues.length; i++) {
      String [] parts = columnValues[i].split("=");
      if (parts.length == 2) {
        int columnId = partitionColumnSchema.getColumnIdByName(parts[0]);
        Column keyColumn = partitionColumnSchema.getColumn(columnId);
        tuple.put(columnId, DatumFactory.createFromString(keyColumn.getDataType(),
          StringUtils.unescapePathName(parts[1])));
      }
    }

    return tuple;
  }

  private final class Rewriter extends BasicLogicalPlanVisitor<OverridableConf, Object> {
    @Override
    public Object visitScan(OverridableConf queryContext, LogicalPlan plan, LogicalPlan.QueryBlock block,
                            ScanNode scanNode, Stack<LogicalNode> stack) throws TajoException {

      TableDesc table = scanNode.getTableDesc();
      if (!table.hasPartition()) {
        return null;
      }

      PartitionedTableScanNode rewrittenScanNode = plan.createNode(PartitionedTableScanNode.class);
      rewrittenScanNode.init(scanNode);

      // if it is topmost node, set it as the rootnode of this block.
      if (stack.empty() || block.getRoot().equals(scanNode)) {
        block.setRoot(rewrittenScanNode);
      } else {
        PlannerUtil.replaceNode(plan, stack.peek(), scanNode, rewrittenScanNode);
      }

      block.registerNode(rewrittenScanNode);
      return null;
    }
  }

}<|MERGE_RESOLUTION|>--- conflicted
+++ resolved
@@ -23,23 +23,15 @@
 import com.google.common.collect.Sets;
 import org.apache.commons.logging.Log;
 import org.apache.commons.logging.LogFactory;
-import org.apache.hadoop.fs.FileStatus;
-import org.apache.hadoop.fs.FileSystem;
-import org.apache.hadoop.fs.Path;
-import org.apache.hadoop.fs.PathFilter;
+import org.apache.hadoop.fs.*;
 import org.apache.tajo.OverridableConf;
 import org.apache.tajo.annotation.Nullable;
 import org.apache.tajo.catalog.*;
 import org.apache.tajo.catalog.partition.PartitionMethodDesc;
-<<<<<<< HEAD
 import org.apache.tajo.catalog.proto.CatalogProtos;
 import org.apache.tajo.catalog.proto.CatalogProtos.PartitionsByAlgebraProto;
 import org.apache.tajo.catalog.proto.CatalogProtos.PartitionDescProto;
 import org.apache.tajo.conf.TajoConf;
-=======
-import org.apache.tajo.catalog.proto.CatalogProtos.PartitionDescProto;
-import org.apache.tajo.catalog.proto.CatalogProtos.PartitionsByAlgebraProto;
->>>>>>> fafb7063
 import org.apache.tajo.datum.DatumFactory;
 import org.apache.tajo.datum.NullDatum;
 import org.apache.tajo.exception.*;
@@ -167,7 +159,7 @@
         partitions = catalog.getPartitionsOfTable(splits[0], splits[1]);
         if (partitions.isEmpty()) {
           partitionPruningHandle = getPartitionPruningHandleByFileSystem(partitionColumns, conjunctiveForms, fs,
-              tablePath);
+            tablePath);
         } else {
           partitionPruningHandle = getPartitionPruningHandleByCatalog(partitions);
         }
@@ -178,7 +170,7 @@
           partitionPruningHandle = getPartitionPruningHandleByCatalog(partitions);
         } else {
           partitionPruningHandle = getPartitionPruningHandleByFileSystem(partitionColumns, conjunctiveForms, fs,
-              tablePath);
+            tablePath);
         }
       }
     } catch (UnsupportedException ue) {
