/**
 * Licensed to the Apache Software Foundation (ASF) under one
 * or more contributor license agreements.  See the NOTICE file
 * distributed with this work for additional information
 * regarding copyright ownership.  The ASF licenses this file
 * to you under the Apache License, Version 2.0 (the
 * "License"); you may not use this file except in compliance
 * with the License.  You may obtain a copy of the License at
 *
 *     http://www.apache.org/licenses/LICENSE-2.0
 *
 * Unless required by applicable law or agreed to in writing, software
 * distributed under the License is distributed on an "AS IS" BASIS,
 * WITHOUT WARRANTIES OR CONDITIONS OF ANY KIND, either express or implied.
 * See the License for the specific language governing permissions and
 * limitations under the License.
 */

package org.apache.tajo.catalog.store;

import com.google.common.collect.Lists;

import org.apache.commons.lang.StringEscapeUtils;
import org.apache.commons.logging.Log;
import org.apache.commons.logging.LogFactory;
import org.apache.hadoop.conf.Configuration;
import org.apache.hadoop.fs.FileSystem;
import org.apache.hadoop.fs.Path;
import org.apache.hadoop.hive.metastore.TableType;
import org.apache.hadoop.hive.metastore.api.*;
import org.apache.hadoop.hive.serde.serdeConstants;
import org.apache.hadoop.hive.serde2.columnar.ColumnarSerDe;
import org.apache.hadoop.hive.serde2.columnar.LazyBinaryColumnarSerDe;
import org.apache.hadoop.hive.serde2.lazy.LazySimpleSerDe;
import org.apache.hadoop.hive.serde2.lazybinary.LazyBinarySerDe;
import org.apache.tajo.BuiltinStorages;
import org.apache.tajo.TajoConstants;
import org.apache.tajo.catalog.*;
import org.apache.tajo.catalog.exception.*;
import org.apache.tajo.catalog.partition.PartitionMethodDesc;
import org.apache.tajo.catalog.proto.CatalogProtos;
import org.apache.tajo.catalog.proto.CatalogProtos.ColumnProto;
import org.apache.tajo.catalog.proto.CatalogProtos.DatabaseProto;
import org.apache.tajo.catalog.proto.CatalogProtos.IndexProto;
import org.apache.tajo.catalog.proto.CatalogProtos.TableDescriptorProto;
import org.apache.tajo.catalog.proto.CatalogProtos.TableOptionProto;
import org.apache.tajo.catalog.proto.CatalogProtos.TablePartitionProto;
import org.apache.tajo.catalog.proto.CatalogProtos.TableStatsProto;
import org.apache.tajo.catalog.proto.CatalogProtos.TablespaceProto;
import org.apache.tajo.catalog.statistics.TableStats;
import org.apache.tajo.common.TajoDataTypes;
import org.apache.tajo.conf.TajoConf;
import org.apache.tajo.exception.InternalException;
import org.apache.tajo.exception.TajoInternalError;
import org.apache.tajo.exception.UnsupportedException;
import org.apache.tajo.storage.StorageConstants;
import org.apache.tajo.util.KeyValueSet;
import org.apache.tajo.util.TUtil;
import org.apache.thrift.TException;

import java.io.IOException;
import java.util.*;

import static org.apache.tajo.catalog.proto.CatalogProtos.PartitionType;

public class HiveCatalogStore extends CatalogConstants implements CatalogStore {
  protected final Log LOG = LogFactory.getLog(getClass());

  private static String HIVE_WAREHOUSE_DIR_CONF_KEY = "hive.metastore.warehouse.dir";

  protected Configuration conf;
  private static final int CLIENT_POOL_SIZE = 2;
  private final HiveCatalogStoreClientPool clientPool;
  private final String defaultTableSpaceUri;

  public HiveCatalogStore(final Configuration conf) throws InternalException {
    if (!(conf instanceof TajoConf)) {
      throw new TajoInternalError("Invalid Configuration Type:" + conf.getClass().getSimpleName());
    }
    this.conf = conf;
    this.defaultTableSpaceUri = TajoConf.getWarehouseDir((TajoConf) conf).toString();
    this.clientPool = new HiveCatalogStoreClientPool(CLIENT_POOL_SIZE, conf);
  }

  @Override
  public boolean existTable(final String databaseName, final String tableName) throws CatalogException {
    boolean exist = false;
    org.apache.hadoop.hive.ql.metadata.Table table;
    HiveCatalogStoreClientPool.HiveCatalogStoreClient client = null;

    // get table
    try {
      client = clientPool.getClient();
      table = HiveCatalogUtil.getTable(client.getHiveClient(), databaseName, tableName);
      if (table != null) {
        exist = true;
      }
    } catch (NoSuchObjectException nsoe) {
      exist = false;
    } catch (Exception e) {
      throw new TajoInternalError(e);
    } finally {
      if (client != null) {
        client.release();
      }
    }

    return exist;
  }

  @Override
  public final CatalogProtos.TableDescProto getTable(String databaseName, final String tableName) throws CatalogException {
    org.apache.hadoop.hive.ql.metadata.Table table = null;
    HiveCatalogStoreClientPool.HiveCatalogStoreClient client = null;
    Path path = null;
    String storeType = null;
    org.apache.tajo.catalog.Schema schema = null;
    KeyValueSet options = null;
    TableStats stats = null;
    PartitionMethodDesc partitions = null;

    //////////////////////////////////
    // set tajo table schema.
    //////////////////////////////////
    try {
      // get hive table schema
      try {
        client = clientPool.getClient();
        table = HiveCatalogUtil.getTable(client.getHiveClient(), databaseName, tableName);
        path = table.getPath();
      } catch (NoSuchObjectException nsoe) {
        throw new UndefinedTableException(tableName);
      } catch (Exception e) {
        throw new TajoInternalError(e);
      }

      // convert HiveCatalogStore field schema into tajo field schema.
      schema = new org.apache.tajo.catalog.Schema();

      List<FieldSchema> fieldSchemaList = table.getCols();
      boolean isPartitionKey = false;
      for (FieldSchema eachField : fieldSchemaList) {
        isPartitionKey = false;

        if (table.getPartitionKeys() != null) {
          for (FieldSchema partitionKey : table.getPartitionKeys()) {
            if (partitionKey.getName().equals(eachField.getName())) {
              isPartitionKey = true;
            }
          }
        }

        if (!isPartitionKey) {
          String fieldName = databaseName + CatalogConstants.IDENTIFIER_DELIMITER + tableName +
              CatalogConstants.IDENTIFIER_DELIMITER + eachField.getName();
          TajoDataTypes.Type dataType = HiveCatalogUtil.getTajoFieldType(eachField.getType().toString());
          schema.addColumn(fieldName, dataType);
        }
      }

      // validate field schema.
      HiveCatalogUtil.validateSchema(table);

      stats = new TableStats();
      options = new KeyValueSet();
      options.putAll(table.getParameters());
      options.remove("EXTERNAL");

      Properties properties = table.getMetadata();
      if (properties != null) {
        // set field delimiter
        String fieldDelimiter = "", nullFormat = "";
        if (properties.getProperty(serdeConstants.FIELD_DELIM) != null) {
          fieldDelimiter = properties.getProperty(serdeConstants.FIELD_DELIM);
        } else {
          // if hive table used default row format delimiter, Properties doesn't have it.
          // So, Tajo must set as follows:
          fieldDelimiter = "\u0001";
        }

        // set null format
        if (properties.getProperty(serdeConstants.SERIALIZATION_NULL_FORMAT) != null) {
          nullFormat = properties.getProperty(serdeConstants.SERIALIZATION_NULL_FORMAT);
        } else {
          nullFormat = "\\N";
        }
        options.remove(serdeConstants.SERIALIZATION_NULL_FORMAT);

        // set file output format
        String fileOutputformat = properties.getProperty(hive_metastoreConstants.FILE_OUTPUT_FORMAT);
        storeType = HiveCatalogUtil.getStoreType(fileOutputformat);

        if (storeType.equalsIgnoreCase("TEXT")) {
          options.set(StorageConstants.TEXT_DELIMITER, StringEscapeUtils.escapeJava(fieldDelimiter));
          options.set(StorageConstants.TEXT_NULL, StringEscapeUtils.escapeJava(nullFormat));
        } else if (storeType.equals("RCFILE")) {
          options.set(StorageConstants.RCFILE_NULL, StringEscapeUtils.escapeJava(nullFormat));
          String serde = properties.getProperty(serdeConstants.SERIALIZATION_LIB);
          if (LazyBinaryColumnarSerDe.class.getName().equals(serde)) {
            options.set(StorageConstants.RCFILE_SERDE, StorageConstants.DEFAULT_BINARY_SERDE);
          } else if (ColumnarSerDe.class.getName().equals(serde)) {
            options.set(StorageConstants.RCFILE_SERDE, StorageConstants.DEFAULT_TEXT_SERDE);
          }
        } else if (storeType.equals("SEQUENCEFILE") ) {
          options.set(StorageConstants.SEQUENCEFILE_DELIMITER, StringEscapeUtils.escapeJava(fieldDelimiter));
          options.set(StorageConstants.SEQUENCEFILE_NULL, StringEscapeUtils.escapeJava(nullFormat));
          String serde = properties.getProperty(serdeConstants.SERIALIZATION_LIB);
          if (LazyBinarySerDe.class.getName().equals(serde)) {
            options.set(StorageConstants.SEQUENCEFILE_SERDE, StorageConstants.DEFAULT_BINARY_SERDE);
          } else if (LazySimpleSerDe.class.getName().equals(serde)) {
            options.set(StorageConstants.SEQUENCEFILE_SERDE, StorageConstants.DEFAULT_TEXT_SERDE);
          }
        }

        // set data size
        long totalSize = 0;
        if (properties.getProperty("totalSize") != null) {
          totalSize = Long.parseLong(properties.getProperty("totalSize"));
        } else {
          try {
            FileSystem fs = path.getFileSystem(conf);
            if (fs.exists(path)) {
              totalSize = fs.getContentSummary(path).getLength();
            }
          } catch (IOException ioe) {
            throw new TajoInternalError(ioe);
          }
        }
        stats.setNumBytes(totalSize);
      }

      // set partition keys
      List<FieldSchema> partitionKeys = table.getPartitionKeys();

      if (null != partitionKeys) {
        org.apache.tajo.catalog.Schema expressionSchema = new org.apache.tajo.catalog.Schema();
        StringBuilder sb = new StringBuilder();
        if (partitionKeys.size() > 0) {
          for (int i = 0; i < partitionKeys.size(); i++) {
            FieldSchema fieldSchema = partitionKeys.get(i);
            TajoDataTypes.Type dataType = HiveCatalogUtil.getTajoFieldType(fieldSchema.getType().toString());
            String fieldName = databaseName + CatalogConstants.IDENTIFIER_DELIMITER + tableName +
                CatalogConstants.IDENTIFIER_DELIMITER + fieldSchema.getName();
            expressionSchema.addColumn(new Column(fieldName, dataType));
            if (i > 0) {
              sb.append(",");
            }
            sb.append(fieldSchema.getName());
          }
          partitions = new PartitionMethodDesc(
              databaseName,
              tableName,
              PartitionType.COLUMN,
              sb.toString(),
              expressionSchema);
        }
      }
    } finally {
      if(client != null) client.release();
    }
    TableMeta meta = new TableMeta(storeType, options);
    TableDesc tableDesc = new TableDesc(databaseName + "." + tableName, schema, meta, path.toUri());
    if (table.getTableType().equals(TableType.EXTERNAL_TABLE)) {
      tableDesc.setExternal(true);
    }
    if (stats != null) {
      tableDesc.setStats(stats);
    }
    if (partitions != null) {
      tableDesc.setPartitionMethod(partitions);
    }
    return tableDesc.getProto();
  }


  private TajoDataTypes.Type getDataType(final String typeStr) {
    try {
      return Enum.valueOf(TajoDataTypes.Type.class, typeStr);
    } catch (IllegalArgumentException iae) {
      LOG.error("Cannot find a matched type against from '" + typeStr + "'");
      return null;
    }
  }

  @Override
  public final List<String> getAllTableNames(String databaseName) throws CatalogException {
    HiveCatalogStoreClientPool.HiveCatalogStoreClient client = null;

    try {
      client = clientPool.getClient();
      return client.getHiveClient().getAllTables(databaseName);
    } catch (TException e) {
      throw new TajoInternalError(e);
    } finally {
      if(client != null) client.release();
    }
  }

  @Override
  public void createTablespace(String spaceName, String spaceUri) throws CatalogException {
    // SKIP
  }

  @Override
  public boolean existTablespace(String spaceName) throws CatalogException {
    // SKIP
    return spaceName.equals(TajoConstants.DEFAULT_TABLESPACE_NAME);
  }

  @Override
  public void dropTablespace(String spaceName) throws CatalogException {
    // SKIP
  }

  @Override
  public Collection<String> getAllTablespaceNames() throws CatalogException {
    return Lists.newArrayList(TajoConstants.DEFAULT_TABLESPACE_NAME);
  }

  @Override
  public TablespaceProto getTablespace(String spaceName) throws CatalogException {
    if (spaceName.equals(TajoConstants.DEFAULT_TABLESPACE_NAME)) {
      TablespaceProto.Builder builder = TablespaceProto.newBuilder();
      builder.setSpaceName(TajoConstants.DEFAULT_TABLESPACE_NAME);
      builder.setUri(defaultTableSpaceUri);
      return builder.build();
    } else {
      throw new UnsupportedException("Tablespace in HiveMeta");
    }
  }

  @Override
  public void updateTableStats(CatalogProtos.UpdateTableStatsProto statsProto) throws
    CatalogException {
    // TODO - not implemented yet
  }

  @Override
  public void alterTablespace(CatalogProtos.AlterTablespaceProto alterProto) throws CatalogException {
    throw new UnsupportedException("Tablespace in HiveMeta");
  }

  @Override
  public void createDatabase(String databaseName, String tablespaceName) throws CatalogException {
    HiveCatalogStoreClientPool.HiveCatalogStoreClient client = null;

    try {
      Database database = new Database(
          databaseName,
          "",
          defaultTableSpaceUri + "/" + databaseName,
          new HashMap<String, String>());
      client = clientPool.getClient();
      client.getHiveClient().createDatabase(database);
    } catch (AlreadyExistsException e) {
      throw new DuplicateDatabaseException(databaseName);
    } catch (Throwable t) {
      throw new TajoInternalError(t);
    } finally {
      if (client != null) {
        client.release();
      }
    }
  }

  @Override
  public boolean existDatabase(String databaseName) throws CatalogException {
    HiveCatalogStoreClientPool.HiveCatalogStoreClient client = null;

    try {
      client = clientPool.getClient();
      List<String> databaseNames = client.getHiveClient().getAllDatabases();
      return databaseNames.contains(databaseName);
    } catch (Throwable t) {
      throw new TajoInternalError(t);
    } finally {
      if (client != null) {
        client.release();
      }
    }
  }

  @Override
  public void dropDatabase(String databaseName) throws CatalogException {
    HiveCatalogStoreClientPool.HiveCatalogStoreClient client = null;

    try {
      client = clientPool.getClient();
      client.getHiveClient().dropDatabase(databaseName);
    } catch (NoSuchObjectException e) {
      throw new UndefinedDatabaseException(databaseName);
    } catch (Throwable t) {
      throw new  TajoInternalError(t);
    } finally {
      if (client != null) {
        client.release();
      }
    }
  }

  @Override
  public Collection<String> getAllDatabaseNames() throws CatalogException {
    HiveCatalogStoreClientPool.HiveCatalogStoreClient client = null;

    try {
      client = clientPool.getClient();
      return client.getHiveClient().getAllDatabases();
    } catch (TException e) {
      throw new TajoInternalError(e);
    } finally {
      if (client != null) {
        client.release();
      }
    }
  }

  @Override
  public final void createTable(final CatalogProtos.TableDescProto tableDescProto) throws CatalogException {
    HiveCatalogStoreClientPool.HiveCatalogStoreClient client = null;

    TableDesc tableDesc = new TableDesc(tableDescProto);
    String[] splitted = CatalogUtil.splitFQTableName(tableDesc.getName());
    String databaseName = splitted[0];
    String tableName = splitted[1];

    try {
      client = clientPool.getClient();

      org.apache.hadoop.hive.metastore.api.Table table = new org.apache.hadoop.hive.metastore.api.Table();
      table.setDbName(databaseName);
      table.setTableName(tableName);
      table.setParameters(new HashMap<String, String>(tableDesc.getMeta().getOptions().getAllKeyValus()));
      // TODO: set owner
      //table.setOwner();

      StorageDescriptor sd = new StorageDescriptor();
      sd.setSerdeInfo(new SerDeInfo());
      sd.getSerdeInfo().setParameters(new HashMap<String, String>());
      sd.getSerdeInfo().setName(table.getTableName());

      // if tajo set location method, thrift client make exception as follows:
      // Caused by: MetaException(message:java.lang.NullPointerException)
      // If you want to modify table path, you have to modify on Hive cli.
      if (tableDesc.isExternal()) {
        table.setTableType(TableType.EXTERNAL_TABLE.name());
        table.putToParameters("EXTERNAL", "TRUE");

        Path tablePath = new Path(tableDesc.getUri());
        FileSystem fs = tablePath.getFileSystem(conf);
        if (fs.isFile(tablePath)) {
          LOG.warn("A table path is a file, but HiveCatalogStore does not allow a file path.");
          sd.setLocation(tablePath.getParent().toString());
        } else {
          sd.setLocation(tablePath.toString());
        }
      }

      // set column information
      List<Column> columns = tableDesc.getSchema().getRootColumns();
      ArrayList<FieldSchema> cols = new ArrayList<FieldSchema>(columns.size());

      for (Column eachField : columns) {
        cols.add(new FieldSchema(eachField.getSimpleName(),
            HiveCatalogUtil.getHiveFieldType(eachField.getDataType()), ""));
      }
      sd.setCols(cols);

      // set partition keys
      if (tableDesc.hasPartition() && tableDesc.getPartitionMethod().getPartitionType().equals(PartitionType.COLUMN)) {
        List<FieldSchema> partitionKeys = new ArrayList<FieldSchema>();
        for (Column eachPartitionKey : tableDesc.getPartitionMethod().getExpressionSchema().getRootColumns()) {
          partitionKeys.add(new FieldSchema(eachPartitionKey.getSimpleName(),
              HiveCatalogUtil.getHiveFieldType(eachPartitionKey.getDataType()), ""));
        }
        table.setPartitionKeys(partitionKeys);
      }

      if (tableDesc.getMeta().getStoreType().equalsIgnoreCase(BuiltinStorages.RCFILE)) {
        String serde = tableDesc.getMeta().getOption(StorageConstants.RCFILE_SERDE);
        sd.setInputFormat(org.apache.hadoop.hive.ql.io.RCFileInputFormat.class.getName());
        sd.setOutputFormat(org.apache.hadoop.hive.ql.io.RCFileOutputFormat.class.getName());
        if (StorageConstants.DEFAULT_TEXT_SERDE.equals(serde)) {
          sd.getSerdeInfo().setSerializationLib(org.apache.hadoop.hive.serde2.columnar.ColumnarSerDe.class.getName());
        } else {
          sd.getSerdeInfo().setSerializationLib(
              org.apache.hadoop.hive.serde2.columnar.LazyBinaryColumnarSerDe.class.getName());
        }

        if (tableDesc.getMeta().getOptions().containsKey(StorageConstants.RCFILE_NULL)) {
          table.putToParameters(serdeConstants.SERIALIZATION_NULL_FORMAT,
              StringEscapeUtils.unescapeJava(tableDesc.getMeta().getOption(StorageConstants.RCFILE_NULL)));
        }
      } else if (tableDesc.getMeta().getStoreType().equalsIgnoreCase(BuiltinStorages.CSV)
          || tableDesc.getMeta().getStoreType().equalsIgnoreCase(BuiltinStorages.TEXT)) {
        sd.getSerdeInfo().setSerializationLib(org.apache.hadoop.hive.serde2.lazy.LazySimpleSerDe.class.getName());
        sd.setInputFormat(org.apache.hadoop.mapred.TextInputFormat.class.getName());
        sd.setOutputFormat(org.apache.hadoop.hive.ql.io.HiveIgnoreKeyTextOutputFormat.class.getName());

        String fieldDelimiter = tableDesc.getMeta().getOption(StorageConstants.TEXT_DELIMITER,
            StorageConstants.DEFAULT_FIELD_DELIMITER);

        // User can use an unicode for filed delimiter such as \u0001, \001.
        // In this case, java console will convert this value into "\\u001".
        // And hive will un-espace this value again.
        // As a result, user can use right field delimiter.
        // So, we have to un-escape this value.
        sd.getSerdeInfo().putToParameters(serdeConstants.SERIALIZATION_FORMAT,
            StringEscapeUtils.unescapeJava(fieldDelimiter));
        sd.getSerdeInfo().putToParameters(serdeConstants.FIELD_DELIM,
            StringEscapeUtils.unescapeJava(fieldDelimiter));
        table.getParameters().remove(StorageConstants.TEXT_DELIMITER);

        if (tableDesc.getMeta().containsOption(StorageConstants.TEXT_NULL)) {
          table.putToParameters(serdeConstants.SERIALIZATION_NULL_FORMAT,
              StringEscapeUtils.unescapeJava(tableDesc.getMeta().getOption(StorageConstants.TEXT_NULL)));
          table.getParameters().remove(StorageConstants.TEXT_NULL);
        }
      } else if (tableDesc.getMeta().getStoreType().equalsIgnoreCase(BuiltinStorages.SEQUENCE_FILE)) {
        String serde = tableDesc.getMeta().getOption(StorageConstants.SEQUENCEFILE_SERDE);
        sd.setInputFormat(org.apache.hadoop.mapred.SequenceFileInputFormat.class.getName());
        sd.setOutputFormat(org.apache.hadoop.hive.ql.io.HiveSequenceFileOutputFormat.class.getName());

        if (StorageConstants.DEFAULT_TEXT_SERDE.equals(serde)) {
          sd.getSerdeInfo().setSerializationLib(org.apache.hadoop.hive.serde2.lazy.LazySimpleSerDe.class.getName());

          String fieldDelimiter = tableDesc.getMeta().getOption(StorageConstants.SEQUENCEFILE_DELIMITER,
              StorageConstants.DEFAULT_FIELD_DELIMITER);

          // User can use an unicode for filed delimiter such as \u0001, \001.
          // In this case, java console will convert this value into "\\u001".
          // And hive will un-espace this value again.
          // As a result, user can use right field delimiter.
          // So, we have to un-escape this value.
          sd.getSerdeInfo().putToParameters(serdeConstants.SERIALIZATION_FORMAT,
              StringEscapeUtils.unescapeJava(fieldDelimiter));
          sd.getSerdeInfo().putToParameters(serdeConstants.FIELD_DELIM,
              StringEscapeUtils.unescapeJava(fieldDelimiter));
          table.getParameters().remove(StorageConstants.SEQUENCEFILE_DELIMITER);
        } else {
          sd.getSerdeInfo().setSerializationLib(org.apache.hadoop.hive.serde2.lazybinary.LazyBinarySerDe.class.getName());
        }

        if (tableDesc.getMeta().containsOption(StorageConstants.SEQUENCEFILE_NULL)) {
          table.putToParameters(serdeConstants.SERIALIZATION_NULL_FORMAT,
              StringEscapeUtils.unescapeJava(tableDesc.getMeta().getOption(StorageConstants.SEQUENCEFILE_NULL)));
          table.getParameters().remove(StorageConstants.SEQUENCEFILE_NULL);
        }
      } else {
        if (tableDesc.getMeta().getStoreType().equalsIgnoreCase(BuiltinStorages.PARQUET)) {
          sd.setInputFormat(parquet.hive.DeprecatedParquetInputFormat.class.getName());
          sd.setOutputFormat(parquet.hive.DeprecatedParquetOutputFormat.class.getName());
          sd.getSerdeInfo().setSerializationLib(parquet.hive.serde.ParquetHiveSerDe.class.getName());
        } else {
          throw new UnsupportedException(tableDesc.getMeta().getStoreType() + " in HivecatalogStore");
        }
      }

      sd.setSortCols(new ArrayList<Order>());

      table.setSd(sd);
      client.getHiveClient().createTable(table);
    } catch (Throwable t) {
      throw new TajoInternalError(t);
    } finally {
      if(client != null) client.release();
    }
  }

  @Override
  public final void dropTable(String databaseName, final String tableName) throws CatalogException {
    HiveCatalogStoreClientPool.HiveCatalogStoreClient client = null;

    try {
      client = clientPool.getClient();
      client.getHiveClient().dropTable(databaseName, tableName, false, false);
    } catch (NoSuchObjectException nsoe) {
    } catch (Exception e) {
      throw new TajoInternalError(e);
    } finally {
      if (client != null) {
        client.release();
      }
    }
  }


  @Override
  public void alterTable(final CatalogProtos.AlterTableDescProto alterTableDescProto) throws CatalogException {
    final String[] split = CatalogUtil.splitFQTableName(alterTableDescProto.getTableName());

    if (split.length == 1) {
      throw new IllegalArgumentException("alterTable() requires a qualified table name, but it is \""
          + alterTableDescProto.getTableName() + "\".");
    }

    final String databaseName = split[0];
    final String tableName = split[1];
    String partitionName = null;
    CatalogProtos.PartitionDescProto partitionDesc = null;

    switch (alterTableDescProto.getAlterTableType()) {
      case RENAME_TABLE:
        if (existTable(databaseName,alterTableDescProto.getNewTableName().toLowerCase())) {
          throw new DuplicateTableException(alterTableDescProto.getNewTableName());
        }
        renameTable(databaseName, tableName, alterTableDescProto.getNewTableName().toLowerCase());
        break;
      case RENAME_COLUMN:
        if (existColumn(databaseName,tableName, alterTableDescProto.getAlterColumnName().getNewColumnName())) {
          throw new DuplicateColumnException(alterTableDescProto.getAlterColumnName().getNewColumnName());
        }
        renameColumn(databaseName, tableName, alterTableDescProto.getAlterColumnName());
        break;
      case ADD_COLUMN:
        if (existColumn(databaseName,tableName, alterTableDescProto.getAddColumn().getName())) {
          throw new DuplicateColumnException(alterTableDescProto.getAddColumn().getName());
        }
        addNewColumn(databaseName, tableName, alterTableDescProto.getAddColumn());
        break;
      case ADD_PARTITION:
        partitionName = alterTableDescProto.getPartitionDesc().getPartitionName();
        partitionDesc = getPartition(databaseName, tableName, partitionName);
        if(partitionDesc != null) {
<<<<<<< HEAD
          dropPartition(databaseName, tableName, partitionDesc);
=======
          throw new DuplicatePartitionException(partitionName);
>>>>>>> c50a5dad
        }
        addPartition(databaseName, tableName, alterTableDescProto.getPartitionDesc());
        break;
      case DROP_PARTITION:
        partitionName = alterTableDescProto.getPartitionDesc().getPartitionName();
        partitionDesc = getPartition(databaseName, tableName, partitionName);
        if(partitionDesc == null) {
<<<<<<< HEAD
          throw new NoSuchPartitionException(databaseName, tableName, partitionName);
        } else {
          dropPartition(databaseName, tableName, partitionDesc);
=======
          throw new UndefinedPartitionException(partitionName);
>>>>>>> c50a5dad
        }
        break;
      case SET_PROPERTY:
        // TODO - not implemented yet
        break;
      default:
        //TODO
    }
  }


  private void renameTable(String databaseName, String tableName, String newTableName) {
    HiveCatalogStoreClientPool.HiveCatalogStoreClient client = null;
    try {
      client = clientPool.getClient();
      Table newTable = client.getHiveClient().getTable(databaseName, tableName);
      newTable.setTableName(newTableName);
      client.getHiveClient().alter_table(databaseName, tableName, newTable);

    } catch (NoSuchObjectException nsoe) {
    } catch (Exception e) {
      throw new TajoInternalError(e);
    } finally {
      if (client != null) {
        client.release();
      }
    }
  }

  private void renameColumn(String databaseName, String tableName, CatalogProtos.AlterColumnProto alterColumnProto) {
    HiveCatalogStoreClientPool.HiveCatalogStoreClient client = null;
    try {

      client = clientPool.getClient();
      Table table = client.getHiveClient().getTable(databaseName, tableName);
      List<FieldSchema> columns = table.getSd().getCols();

      for (final FieldSchema currentColumn : columns) {
        if (currentColumn.getName().equalsIgnoreCase(alterColumnProto.getOldColumnName())) {
          currentColumn.setName(alterColumnProto.getNewColumnName());
        }
      }
      client.getHiveClient().alter_table(databaseName, tableName, table);
    } catch (NoSuchObjectException nsoe) {
    } catch (Exception e) {
      throw new TajoInternalError(e);
    } finally {
      if (client != null) {
        client.release();
      }
    }
  }


  private void addNewColumn(String databaseName, String tableName, CatalogProtos.ColumnProto columnProto) {
    HiveCatalogStoreClientPool.HiveCatalogStoreClient client = null;
    try {

      client = clientPool.getClient();
      Table table = client.getHiveClient().getTable(databaseName, tableName);
      List<FieldSchema> columns = table.getSd().getCols();
      columns.add(new FieldSchema(columnProto.getName(),
          HiveCatalogUtil.getHiveFieldType(columnProto.getDataType()), ""));
      client.getHiveClient().alter_table(databaseName, tableName, table);


    } catch (NoSuchObjectException nsoe) {
    } catch (Exception e) {
      throw new TajoInternalError(e);
    } finally {
      if (client != null) {
        client.release();
      }
    }
  }

  private void addPartition(String databaseName, String tableName, CatalogProtos.PartitionDescProto
    partitionDescProto) {
    HiveCatalogStoreClientPool.HiveCatalogStoreClient client = null;
    try {

      client = clientPool.getClient();

      Partition partition = new Partition();
      partition.setDbName(databaseName);
      partition.setTableName(tableName);

      List<String> values = Lists.newArrayList();
      for(CatalogProtos.PartitionKeyProto keyProto : partitionDescProto.getPartitionKeysList()) {
        values.add(keyProto.getPartitionValue());
      }
      partition.setValues(values);

      Table table = client.getHiveClient().getTable(databaseName, tableName);
      StorageDescriptor sd = table.getSd();
      sd.setLocation(partitionDescProto.getPath());
      partition.setSd(sd);

      client.getHiveClient().add_partition(partition);
    } catch (Exception e) {
      throw new TajoInternalError(e);
    } finally {
      if (client != null) {
        client.release();
      }
    }
  }

  private void dropPartition(String databaseName, String tableName, CatalogProtos.PartitionDescProto
    partitionDescProto) {
    HiveCatalogStoreClientPool.HiveCatalogStoreClient client = null;
    try {

      client = clientPool.getClient();

      List<String> values = Lists.newArrayList();
      for(CatalogProtos.PartitionKeyProto keyProto : partitionDescProto.getPartitionKeysList()) {
        values.add(keyProto.getPartitionValue());
      }
      client.getHiveClient().dropPartition(databaseName, tableName, values, false);
    } catch (Exception e) {
      throw new TajoInternalError(e);
    } finally {
      if (client != null) {
        client.release();
      }
    }
  }

  @Override
  public void addPartitionMethod(CatalogProtos.PartitionMethodProto partitionMethodProto) throws CatalogException {
    // TODO - not implemented yet
  }

  @Override
  public CatalogProtos.PartitionMethodProto getPartitionMethod(String databaseName, String tableName)
      throws CatalogException {
    org.apache.hadoop.hive.ql.metadata.Table table;
    HiveCatalogStoreClientPool.HiveCatalogStoreClient client = null;

    PartitionMethodDesc partitionMethodDesc = null;
    try {
      try {
        client = clientPool.getClient();
        table = HiveCatalogUtil.getTable(client.getHiveClient(), databaseName, tableName);
      } catch (NoSuchObjectException nsoe) {
        throw new NoSuchTableException(tableName);
      } catch (Exception e) {
        throw new CatalogException(e);
      }

      // set partition keys
      List<FieldSchema> partitionKeys = table.getPartitionKeys();

      if (partitionKeys != null && partitionKeys.size() > 0) {
        org.apache.tajo.catalog.Schema expressionSchema = new org.apache.tajo.catalog.Schema();
        StringBuilder sb = new StringBuilder();
        if (partitionKeys.size() > 0) {
          for (int i = 0; i < partitionKeys.size(); i++) {
            FieldSchema fieldSchema = partitionKeys.get(i);
            TajoDataTypes.Type dataType = HiveCatalogUtil.getTajoFieldType(fieldSchema.getType().toString());
            String fieldName = databaseName + CatalogConstants.IDENTIFIER_DELIMITER + tableName +
              CatalogConstants.IDENTIFIER_DELIMITER + fieldSchema.getName();
            expressionSchema.addColumn(new Column(fieldName, dataType));
            if (i > 0) {
              sb.append(",");
            }
            sb.append(fieldSchema.getName());
          }
          partitionMethodDesc = new PartitionMethodDesc(
            databaseName,
            tableName,
            PartitionType.COLUMN,
            sb.toString(),
            expressionSchema);
        }
      } else {
        throw new NoPartitionedTableException(databaseName, tableName);
      }
    } finally {
      if(client != null) client.release();
    }

    return partitionMethodDesc.getProto();
  }

  @Override
  public boolean existPartitionMethod(String databaseName, String tableName) throws CatalogException {
    boolean exist = false;
    org.apache.hadoop.hive.ql.metadata.Table table;
    HiveCatalogStoreClientPool.HiveCatalogStoreClient client = null;

    try {
      try {
        client = clientPool.getClient();
        table = HiveCatalogUtil.getTable(client.getHiveClient(), databaseName, tableName);
      } catch (NoSuchObjectException nsoe) {
        throw new NoSuchTableException(tableName);
      } catch (Exception e) {
        throw new CatalogException(e);
      }

      // set partition keys
      List<FieldSchema> partitionKeys = table.getPartitionKeys();

      if (partitionKeys != null && partitionKeys.size() > 0) {
        exist = true;
      }
    } finally {
      if(client != null) client.release();
    }

    return exist;
  }

  @Override
  public void dropPartitionMethod(String databaseName, String tableName) throws CatalogException {
    // TODO - not implemented yet
  }

  @Override
  public List<CatalogProtos.PartitionDescProto> getPartitions(String databaseName,
                                                         String tableName) throws CatalogException {
    throw new UnsupportedOperationException();
  }


  @Override
  public CatalogProtos.PartitionDescProto getPartition(String databaseName, String tableName,
                                                       String partitionName) throws CatalogException {
    HiveCatalogStoreClientPool.HiveCatalogStoreClient client = null;
    CatalogProtos.PartitionDescProto.Builder builder = null;

    try {
      client = clientPool.getClient();

      Partition partition = client.getHiveClient().getPartition(databaseName, tableName, partitionName);
      builder = CatalogProtos.PartitionDescProto.newBuilder();
      builder.setPartitionName(partitionName);
      builder.setPath(partition.getSd().getLocation());

      String[] partitionNames = partitionName.split("/");

      for (int i = 0; i < partition.getValues().size(); i++) {
        String value = partition.getValues().get(i);
        CatalogProtos.PartitionKeyProto.Builder keyBuilder = CatalogProtos.PartitionKeyProto.newBuilder();

        String columnName = partitionNames[i].split("=")[0];
        keyBuilder.setColumnName(columnName);
        keyBuilder.setPartitionValue(value);
        builder.addPartitionKeys(keyBuilder);
      }
    } catch (NoSuchObjectException e) {
      return null;
    } catch (Exception e) {
      throw new TajoInternalError(e);
    } finally {
      if (client != null) {
        client.release();
      }
    }
    return builder.build();
  }

  @Override
  public final void addFunction(final FunctionDesc func) throws CatalogException {
    // TODO - not implemented yet
  }

  @Override
  public final void deleteFunction(final FunctionDesc func) throws CatalogException {
    // TODO - not implemented yet
  }

  @Override
  public final void existFunction(final FunctionDesc func) throws CatalogException {
    // TODO - not implemented yet
  }

  @Override
  public final List<String> getAllFunctionNames() throws CatalogException {
    // TODO - not implemented yet
    return null;
  }

  @Override
  public void dropIndex(String databaseName, String indexName) throws CatalogException {
    // TODO - not implemented yet
  }

  @Override
  public boolean existIndexByName(String databaseName, String indexName) throws CatalogException {
    // TODO - not implemented yet
    return false;
  }

  @Override
  public CatalogProtos.IndexDescProto[] getIndexes(String databaseName, String tableName) throws CatalogException {
    // TODO - not implemented yet
    return null;
  }

  @Override
  public void createIndex(CatalogProtos.IndexDescProto proto) throws CatalogException {
    // TODO - not implemented yet
  }

  @Override
  public CatalogProtos.IndexDescProto getIndexByName(String databaseName, String indexName) throws CatalogException {
    // TODO - not implemented yet
    return null;
  }

  @Override
  public CatalogProtos.IndexDescProto getIndexByColumn(String databaseName, String tableName, String columnName)
      throws CatalogException {
    // TODO - not implemented yet
    return null;
  }

  @Override
  public boolean existIndexByColumn(String databaseName, String tableName, String columnName) throws CatalogException {
    // TODO - not implemented yet
    return false;
  }

  @Override
  public final void close() {
    clientPool.close();
  }

  private boolean existColumn(final String databaseName ,final String tableName , final String columnName) throws CatalogException {
    boolean exist = false;
    HiveCatalogStoreClientPool.HiveCatalogStoreClient client = null;

    try {

      client = clientPool.getClient();
      Table table = client.getHiveClient().getTable(databaseName, tableName);
      List<FieldSchema> columns = table.getSd().getCols();

      for (final FieldSchema currentColumn : columns) {
        if (currentColumn.getName().equalsIgnoreCase(columnName)) {
          exist = true;
        }
      }
      client.getHiveClient().alter_table(databaseName, tableName, table);

    } catch (NoSuchObjectException nsoe) {
    } catch (Exception e) {
      throw new TajoInternalError(e);
    } finally {
      if (client != null) {
        client.release();
      }
    }

    return exist;
  }

  @Override
  public List<ColumnProto> getAllColumns() throws CatalogException {
    throw new UnsupportedOperationException();
  }

  @Override
  public List<DatabaseProto> getAllDatabases() throws CatalogException {
    throw new UnsupportedOperationException();
  }

  @Override
  public List<IndexProto> getAllIndexes() throws CatalogException {
    throw new UnsupportedOperationException();
  }

  @Override
  public List<TablePartitionProto> getAllPartitions() throws CatalogException {
    throw new UnsupportedOperationException();
  }

  @Override
<<<<<<< HEAD
  public void addPartitions(String databaseName, String tableName, List<CatalogProtos.PartitionDescProto> partitions)
    throws CatalogException {
    HiveCatalogStoreClientPool.HiveCatalogStoreClient client = null;
    List<Partition> addPartitions = TUtil.newList();

    try {
      client = clientPool.getClient();
      for (CatalogProtos.PartitionDescProto partitionDescProto : partitions) {
        Partition partition = new Partition();
        partition.setDbName(databaseName);
        partition.setTableName(tableName);

        List<String> values = Lists.newArrayList();
        for(CatalogProtos.PartitionKeyProto keyProto : partitionDescProto.getPartitionKeysList()) {
          values.add(keyProto.getPartitionValue());
        }
        partition.setValues(values);

        Table table = client.getHiveClient().getTable(databaseName, tableName);
        StorageDescriptor sd = table.getSd();
        sd.setLocation(partitionDescProto.getPath());
        partition.setSd(sd);

        addPartitions.add(partition);
      }
      client.getHiveClient().add_partitions(addPartitions, false, true);
    } catch (Exception e) {
      throw new CatalogException(e);
    } finally {
      if (client != null) {
        client.release();
      }
    }

  }

  @Override
  public List<TableOptionProto> getAllTableOptions() throws CatalogException {
=======
  public List<TableOptionProto> getAllTableProperties() throws CatalogException {
>>>>>>> c50a5dad
    throw new UnsupportedOperationException();
  }

  @Override
  public List<TableStatsProto> getAllTableStats() throws CatalogException {
    throw new UnsupportedOperationException();
  }

  @Override
  public List<TableDescriptorProto> getAllTables() throws CatalogException {
    throw new UnsupportedOperationException();
  }

  @Override
  public List<TablespaceProto> getTablespaces() throws CatalogException {
    throw new UnsupportedOperationException();
  }
}<|MERGE_RESOLUTION|>--- conflicted
+++ resolved
@@ -491,7 +491,7 @@
               StringEscapeUtils.unescapeJava(tableDesc.getMeta().getOption(StorageConstants.RCFILE_NULL)));
         }
       } else if (tableDesc.getMeta().getStoreType().equalsIgnoreCase(BuiltinStorages.CSV)
-          || tableDesc.getMeta().getStoreType().equalsIgnoreCase(BuiltinStorages.TEXT)) {
+          || tableDesc.getMeta().getStoreType().equals(CatalogProtos.StoreType.TEXTFILE)) {
         sd.getSerdeInfo().setSerializationLib(org.apache.hadoop.hive.serde2.lazy.LazySimpleSerDe.class.getName());
         sd.setInputFormat(org.apache.hadoop.mapred.TextInputFormat.class.getName());
         sd.setOutputFormat(org.apache.hadoop.hive.ql.io.HiveIgnoreKeyTextOutputFormat.class.getName());
@@ -621,11 +621,7 @@
         partitionName = alterTableDescProto.getPartitionDesc().getPartitionName();
         partitionDesc = getPartition(databaseName, tableName, partitionName);
         if(partitionDesc != null) {
-<<<<<<< HEAD
-          dropPartition(databaseName, tableName, partitionDesc);
-=======
           throw new DuplicatePartitionException(partitionName);
->>>>>>> c50a5dad
         }
         addPartition(databaseName, tableName, alterTableDescProto.getPartitionDesc());
         break;
@@ -633,14 +629,9 @@
         partitionName = alterTableDescProto.getPartitionDesc().getPartitionName();
         partitionDesc = getPartition(databaseName, tableName, partitionName);
         if(partitionDesc == null) {
-<<<<<<< HEAD
-          throw new NoSuchPartitionException(databaseName, tableName, partitionName);
-        } else {
-          dropPartition(databaseName, tableName, partitionDesc);
-=======
           throw new UndefinedPartitionException(partitionName);
->>>>>>> c50a5dad
-        }
+        }
+        dropPartition(databaseName, tableName, partitionDesc);
         break;
       case SET_PROPERTY:
         // TODO - not implemented yet
@@ -683,6 +674,7 @@
         }
       }
       client.getHiveClient().alter_table(databaseName, tableName, table);
+
     } catch (NoSuchObjectException nsoe) {
     } catch (Exception e) {
       throw new TajoInternalError(e);
@@ -759,7 +751,7 @@
       for(CatalogProtos.PartitionKeyProto keyProto : partitionDescProto.getPartitionKeysList()) {
         values.add(keyProto.getPartitionValue());
       }
-      client.getHiveClient().dropPartition(databaseName, tableName, values, false);
+      client.getHiveClient().dropPartition(databaseName, tableName, values, true);
     } catch (Exception e) {
       throw new TajoInternalError(e);
     } finally {
@@ -786,9 +778,9 @@
         client = clientPool.getClient();
         table = HiveCatalogUtil.getTable(client.getHiveClient(), databaseName, tableName);
       } catch (NoSuchObjectException nsoe) {
-        throw new NoSuchTableException(tableName);
+        throw new UndefinedTableException(tableName);
       } catch (Exception e) {
-        throw new CatalogException(e);
+        throw new TajoInternalError(e);
       }
 
       // set partition keys
@@ -817,7 +809,7 @@
             expressionSchema);
         }
       } else {
-        throw new NoPartitionedTableException(databaseName, tableName);
+        throw new UndefinedPartitionMethodException(tableName);
       }
     } finally {
       if(client != null) client.release();
@@ -837,9 +829,9 @@
         client = clientPool.getClient();
         table = HiveCatalogUtil.getTable(client.getHiveClient(), databaseName, tableName);
       } catch (NoSuchObjectException nsoe) {
-        throw new NoSuchTableException(tableName);
+        throw new UndefinedTableException(tableName);
       } catch (Exception e) {
-        throw new CatalogException(e);
+        throw new TajoInternalError(e);
       }
 
       // set partition keys
@@ -1021,7 +1013,6 @@
   }
 
   @Override
-<<<<<<< HEAD
   public void addPartitions(String databaseName, String tableName, List<CatalogProtos.PartitionDescProto> partitions)
     throws CatalogException {
     HiveCatalogStoreClientPool.HiveCatalogStoreClient client = null;
@@ -1049,20 +1040,17 @@
       }
       client.getHiveClient().add_partitions(addPartitions, false, true);
     } catch (Exception e) {
-      throw new CatalogException(e);
-    } finally {
-      if (client != null) {
-        client.release();
-      }
-    }
-
-  }
-
-  @Override
-  public List<TableOptionProto> getAllTableOptions() throws CatalogException {
-=======
+      throw new TajoInternalError(e);
+    } finally {
+      if (client != null) {
+        client.release();
+      }
+    }
+
+  }
+
+  @Override
   public List<TableOptionProto> getAllTableProperties() throws CatalogException {
->>>>>>> c50a5dad
     throw new UnsupportedOperationException();
   }
 
