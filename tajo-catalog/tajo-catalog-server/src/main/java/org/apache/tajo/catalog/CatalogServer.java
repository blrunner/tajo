/**
 * Licensed to the Apache Software Foundation (ASF) under one
 * or more contributor license agreements.  See the NOTICE file
 * distributed with this work for additional information
 * regarding copyright ownership.  The ASF licenses this file
 * to you under the Apache License, Version 2.0 (the
 * "License"); you may not use this file except in compliance
 * with the License.  You may obtain a copy of the License at
 *
 *     http://www.apache.org/licenses/LICENSE-2.0
 *
 * Unless required by applicable law or agreed to in writing, software
 * distributed under the License is distributed on an "AS IS" BASIS,
 * WITHOUT WARRANTIES OR CONDITIONS OF ANY KIND, either express or implied.
 * See the License for the specific language governing permissions and
 * limitations under the License.
 */

package org.apache.tajo.catalog;

import com.google.common.base.Objects;
import com.google.common.base.Preconditions;
import com.google.common.collect.Lists;
import com.google.protobuf.RpcController;
import com.google.protobuf.ServiceException;
import org.apache.commons.logging.Log;
import org.apache.commons.logging.LogFactory;
import org.apache.hadoop.conf.Configuration;
import org.apache.hadoop.service.AbstractService;
import org.apache.tajo.TajoConstants;
import org.apache.tajo.annotation.ThreadSafe;
import org.apache.tajo.catalog.CatalogProtocol.*;
import org.apache.tajo.catalog.dictionary.InfoSchemaMetadataDictionary;
<<<<<<< HEAD
import org.apache.tajo.catalog.exception.*;
import org.apache.tajo.catalog.proto.CatalogProtos;
=======
import org.apache.tajo.catalog.exception.CatalogException;
import org.apache.tajo.catalog.exception.DuplicateDatabaseException;
import org.apache.tajo.catalog.exception.UndefinedTablespaceException;
>>>>>>> d80c32b2
import org.apache.tajo.catalog.proto.CatalogProtos.*;
import org.apache.tajo.catalog.store.CatalogStore;
import org.apache.tajo.catalog.store.DerbyStore;
import org.apache.tajo.common.TajoDataTypes;
import org.apache.tajo.common.TajoDataTypes.DataType;
import org.apache.tajo.conf.TajoConf;
import org.apache.tajo.conf.TajoConf.ConfVars;
import org.apache.tajo.error.Errors.ResultCode;
import org.apache.tajo.exception.ReturnStateUtil;
import org.apache.tajo.exception.TajoInternalError;
import org.apache.tajo.rpc.BlockingRpcServer;
import org.apache.tajo.rpc.protocolrecords.PrimitiveProtos.NullProto;
import org.apache.tajo.rpc.protocolrecords.PrimitiveProtos.ReturnState;
import org.apache.tajo.rpc.protocolrecords.PrimitiveProtos.StringListResponse;
import org.apache.tajo.rpc.protocolrecords.PrimitiveProtos.StringProto;
import org.apache.tajo.util.NetUtils;
import org.apache.tajo.util.TUtil;

import java.io.IOException;
import java.lang.reflect.Constructor;
import java.net.InetSocketAddress;
import java.net.URI;
import java.util.*;
import java.util.concurrent.ConcurrentHashMap;
import java.util.concurrent.locks.Lock;
import java.util.concurrent.locks.ReentrantReadWriteLock;

import static org.apache.tajo.catalog.proto.CatalogProtos.AlterTablespaceProto.AlterTablespaceCommand;
import static org.apache.tajo.exception.ExceptionUtil.printStackTraceIfError;
import static org.apache.tajo.exception.ReturnStateUtil.*;
import static org.apache.tajo.function.FunctionUtil.buildSimpleFunctionSignature;

/**
 * This class provides the catalog service. The catalog service enables clients
 * to register, unregister and access information about tables, functions, and
 * cluster information.
 */
@ThreadSafe
public class CatalogServer extends AbstractService {
  private final static String DEFAULT_NAMESPACE = "public";

  private final static Log LOG = LogFactory.getLog(CatalogServer.class);
  private TajoConf conf;
  private final ReentrantReadWriteLock lock = new ReentrantReadWriteLock();
  private final Lock rlock = lock.readLock();
  private final Lock wlock = lock.writeLock();

  private CatalogStore store;
  private Map<String, List<FunctionDescProto>> functions = new ConcurrentHashMap<String,
      List<FunctionDescProto>>();
  private final InfoSchemaMetadataDictionary metaDictionary = new InfoSchemaMetadataDictionary();

  // RPC variables
  private BlockingRpcServer rpcServer;
  private InetSocketAddress bindAddress;
  private String bindAddressStr;
  final CatalogProtocolHandler handler;

  private Collection<FunctionDesc> builtingFuncs;

  public CatalogServer() throws IOException {
    super(CatalogServer.class.getName());
    this.handler = new CatalogProtocolHandler();
    this.builtingFuncs = new ArrayList<FunctionDesc>();
  }

  public CatalogServer(Collection<FunctionDesc> sqlFuncs) throws IOException {
    this();
    this.builtingFuncs = sqlFuncs;
  }

  public void reloadBuiltinFunctions(List<FunctionDesc> builtingFuncs) throws ServiceException {
    this.builtingFuncs = builtingFuncs;
    initBuiltinFunctions(builtingFuncs);
  }

  @Override
  public void serviceInit(Configuration conf) throws Exception {

    Constructor<?> cons;
    try {
      if (conf instanceof TajoConf) {
        this.conf = (TajoConf) conf;
      } else {
        throw new TajoInternalError("conf must be a TajoConf instance");
      }

      Class<?> storeClass = this.conf.getClass(CatalogConstants.STORE_CLASS, DerbyStore.class);

      LOG.info("Catalog Store Class: " + storeClass.getCanonicalName());
      cons = storeClass.
          getConstructor(new Class [] {Configuration.class});

      this.store = (CatalogStore) cons.newInstance(this.conf);

      initBuiltinFunctions(builtingFuncs);
    } catch (Throwable t) {
      LOG.error("CatalogServer initialization failed", t);
      throw new TajoInternalError(t);
    }

    super.serviceInit(conf);
  }

  public TajoConf getConf() {
    return conf;
  }

  public String getStoreClassName() {
    return store.getClass().getCanonicalName();
  }

  public String getCatalogServerName() {
    String catalogUri = null;
    if(conf.get(CatalogConstants.DEPRECATED_CATALOG_URI) != null) {
      LOG.warn("Configuration parameter " + CatalogConstants.DEPRECATED_CATALOG_URI + " " +
          "is deprecated. Use " + CatalogConstants.CATALOG_URI + " instead.");
      catalogUri = conf.get(CatalogConstants.DEPRECATED_CATALOG_URI);
    } else {
      catalogUri = conf.get(CatalogConstants.CATALOG_URI);
    }

    return bindAddressStr + ", store=" + this.store.getClass().getSimpleName() + ", catalogUri="
        + catalogUri;
  }

  private void initBuiltinFunctions(Collection<FunctionDesc> functions)
      throws ServiceException {
    for (FunctionDesc desc : functions) {
      handler.createFunction(null, desc.getProto());
    }
  }

  @Override
  public void serviceStart() throws Exception {
    String serverAddr = conf.getVar(ConfVars.CATALOG_ADDRESS);
    InetSocketAddress initIsa = NetUtils.createSocketAddr(serverAddr);
    int workerNum = conf.getIntVar(ConfVars.CATALOG_RPC_SERVER_WORKER_THREAD_NUM);
    try {
      this.rpcServer = new BlockingRpcServer(CatalogProtocol.class, handler, initIsa, workerNum);
      this.rpcServer.start();

      this.bindAddress = NetUtils.getConnectAddress(this.rpcServer.getListenAddress());
      this.bindAddressStr = NetUtils.normalizeInetSocketAddress(bindAddress);
      conf.setVar(ConfVars.CATALOG_ADDRESS, bindAddressStr);
    } catch (Exception e) {
      LOG.error("CatalogServer startup failed", e);
      throw new TajoInternalError(e);
    }

    LOG.info("Catalog Server startup (" + bindAddressStr + ")");
    super.serviceStart();
  }

  @Override
  public void serviceStop() throws Exception {
    LOG.info("Catalog Server (" + bindAddressStr + ") shutdown");

    // If CatalogServer shutdowns before it started, rpcServer and store may be NULL.
    // So, we should check Nullity of them.
    if (rpcServer != null) {
      this.rpcServer.shutdown();
    }
    if (store != null) {
      store.close();
    }
    super.serviceStop();
  }

  public CatalogProtocolHandler getHandler() {
    return this.handler;
  }

  public InetSocketAddress getBindAddress() {
    return this.bindAddress;
  }

  public class CatalogProtocolHandler implements CatalogProtocolService.BlockingInterface {

    @Override
    public ReturnState createTablespace(RpcController controller, CreateTablespaceRequest request) {

      final String tablespaceName = request.getTablespaceName();
      final String uri = request.getTablespaceUri();

      wlock.lock();
      try {
        if (store.existTablespace(tablespaceName)) {
          throw new DuplicateDatabaseException(tablespaceName);
        }

        store.createTablespace(tablespaceName, uri);
        LOG.info(String.format("tablespace \"%s\" (%s) is created", tablespaceName, uri));

        return OK;
      } catch (Throwable t) {
        printStackTraceIfError(LOG, t);
        return returnError(t);
      } finally {
        wlock.unlock();
      }
    }

    @Override
    public ReturnState dropTablespace(RpcController controller, StringProto request) {
      String tablespaceName = request.getValue();

      wlock.lock();
      try {
        if (tablespaceName.equals(TajoConstants.DEFAULT_TABLESPACE_NAME)) {
          throw new CatalogException(ResultCode.INSUFFICIENT_PRIVILEGE, "drop to default tablespace");
        }

        if (!store.existTablespace(tablespaceName)) {
          throw new UndefinedTablespaceException(tablespaceName);
        }

        store.dropTablespace(tablespaceName);

        return OK;

      } catch (Throwable t) {
        printStackTraceIfError(LOG, t);
        return returnError(t);
      } finally {
        wlock.unlock();
      }
    }

    @Override
    public ReturnState existTablespace(RpcController controller, StringProto request) {
      String spaceName = request.getValue();

      rlock.lock();
      try {
        if (store.existTablespace(spaceName)) {
          return OK;
        } else {
          return errUndefinedTablespace(spaceName);
        }
      } catch (Throwable t) {
        printStackTraceIfError(LOG, t);
        return returnError(t);
      } finally {
        rlock.unlock();
      }
    }

    @Override
    public StringListResponse getAllTablespaceNames(RpcController controller, NullProto request) throws ServiceException {
      rlock.lock();
      try {
        return StringListResponse.newBuilder()
            .setState(OK)
            .addAllValues(store.getAllDatabaseNames())
            .build();

      } catch (Throwable t) {
        printStackTraceIfError(LOG, t);
        return returnFailedStringList(t);
      } finally {
        rlock.unlock();
      }
    }
    
    @Override
    public GetTablespaceListResponse getAllTablespaces(RpcController controller, NullProto request)
        throws ServiceException {
      rlock.lock();
      try {
        return GetTablespaceListResponse.newBuilder()
            .setState(OK)
            .addAllTablespace(store.getTablespaces())
            .build();

      } catch (Throwable t) {
        printStackTraceIfError(LOG, t);
        throw new ServiceException(t);
      } finally {
        rlock.unlock();
      }
    }

    @Override
    public GetTablespaceResponse getTablespace(RpcController controller, StringProto request) {
      rlock.lock();

      try {

        return GetTablespaceResponse.newBuilder()
            .setState(OK)
            .setTablespace(store.getTablespace(request.getValue()))
            .build();

      } catch (Throwable t) {

        printStackTraceIfError(LOG, t);
        return GetTablespaceResponse.newBuilder()
            .setState(returnError(t))
            .build();

      } finally {
        rlock.unlock();
      }
    }

    @Override
    public ReturnState alterTablespace(RpcController controller, AlterTablespaceProto request) {
      wlock.lock();
      try {
        if (!store.existTablespace(request.getSpaceName())) {
          throw new UndefinedTablespaceException(request.getSpaceName());
        }

        if (request.getCommandList().size() > 0) {
          for (AlterTablespaceCommand command : request.getCommandList()) {
            if (command.getType() == AlterTablespaceProto.AlterTablespaceType.LOCATION) {
              try {
                URI uri = URI.create(command.getLocation().getUri());
                Preconditions.checkArgument(uri.getScheme() != null);
              } catch (Exception e) {
                throw new ServiceException("ALTER TABLESPACE's LOCATION must be a URI form (scheme:///.../), but "
                    + command.getLocation().getUri());
              }
            }
          }
        }

        store.alterTablespace(request);

        return OK;

      } catch (Throwable t) {
        printStackTraceIfError(LOG, t);
        return returnError(t);

      } finally {
        wlock.unlock();
      }
    }

    @Override
    public ReturnState createDatabase(RpcController controller, CreateDatabaseRequest request) {
      String databaseName = request.getDatabaseName();
      String tablespaceName = request.getTablespaceName();

      // check virtual database manually because catalog actually does not contain them.
      if (metaDictionary.isSystemDatabase(databaseName)) {
        return errDuplicateDatabase(databaseName);
      }
      
      wlock.lock();
      try {
        if (store.existDatabase(databaseName)) {
          return errDuplicateDatabase(databaseName);
        }

        store.createDatabase(databaseName, tablespaceName);
        LOG.info(String.format("database \"%s\" is created", databaseName));

        return OK;

      } catch (Throwable t) {
        printStackTraceIfError(LOG, t);
        return returnError(t);

      } finally {
        wlock.unlock();
      }
    }

    @Override
    public ReturnState updateTableStats(RpcController controller, UpdateTableStatsProto proto) {

      wlock.lock();

      try {
        String [] split = CatalogUtil.splitTableName(proto.getTableName());
        if (!store.existTable(split[0], split[1])) {
          return errDuplicateTable(proto.getTableName());
        }
        store.updateTableStats(proto);

        return OK;

      } catch (Throwable t) {
        printStackTraceIfError(LOG, t);
        return returnError(t);

      } finally {
        wlock.unlock();
      }
    }

    @Override
    public ReturnState alterTable(RpcController controller, AlterTableDescProto proto) {
      String [] split = CatalogUtil.splitTableName(proto.getTableName());
      
      if (metaDictionary.isSystemDatabase(split[0])) {
        return errInsufficientPrivilege("alter a table in database '" + split[0] + "'");
      }
      
      wlock.lock();

      try {
        if (!store.existTable(split[0], split[1])) {
          return errUndefinedTable(proto.getTableName());
        }
        store.alterTable(proto);

        return OK;

      } catch (Throwable t) {
        printStackTraceIfError(LOG, t);
        return returnError(t);

      } finally {
        wlock.unlock();
      }
    }

    @Override
    public ReturnState dropDatabase(RpcController controller, StringProto request) {
      String databaseName = request.getValue();
      
      if (metaDictionary.isSystemDatabase(databaseName)) {
        return errInsufficientPrivilege("drop a table in database '" + databaseName + "'");
      }

      wlock.lock();
      try {
        if (!store.existDatabase(databaseName)) {
          return errUndefinedDatabase(databaseName);
        }

        store.dropDatabase(databaseName);

        return OK;

      } catch (Throwable t) {
        printStackTraceIfError(LOG, t);
        return returnError(t);
      } finally {
        wlock.unlock();
      }
    }

    @Override
    public ReturnState existDatabase(RpcController controller, StringProto request) {
      String dbName = request.getValue();

      if (metaDictionary.isSystemDatabase(dbName)) {
        return OK;
      }

      rlock.lock();
      try {
        if (store.existDatabase(dbName)) {
          return OK;
        } else {
          return errUndefinedDatabase(dbName);
        }
      } catch (Throwable t) {
        printStackTraceIfError(LOG, t);
        return returnError(t);

      } finally {
        rlock.unlock();
      }
    }

    @Override
    public StringListResponse getAllDatabaseNames(RpcController controller, NullProto request) {
      rlock.lock();
      try {
        return StringListResponse.newBuilder()
            .setState(OK)
            .addAllValues(store.getAllDatabaseNames())
            .addValues(metaDictionary.getSystemDatabaseName())
            .build();

      } catch (Throwable t) {
        printStackTraceIfError(LOG, t);
        return returnFailedStringList(t);

      } finally {
        rlock.unlock();
      }
    }
    
    @Override
    public GetDatabasesResponse getAllDatabases(RpcController controller, NullProto request) throws ServiceException {
      rlock.lock();
      try {
        return GetDatabasesResponse.newBuilder()
            .setState(OK)
            .addAllDatabase(store.getAllDatabases())
            .build();

      } catch (Throwable t) {
        printStackTraceIfError(LOG, t);

        return GetDatabasesResponse.newBuilder()
            .setState(returnError(t))
            .build();

      } finally {
        rlock.unlock();
      }
    }

    @Override
    public TableResponse getTableDesc(RpcController controller,
                                       TableIdentifierProto request) throws ServiceException {
      String dbName = request.getDatabaseName();
      String tbName = request.getTableName();

      if (metaDictionary.isSystemDatabase(dbName)) {
        return TableResponse.newBuilder()
            .setState(OK)
            .setTable(metaDictionary.getTableDesc(tbName))
            .build();
      } else {
        rlock.lock();
        try {
          boolean contain;

          contain = store.existDatabase(dbName);

          if (contain) {
            contain = store.existTable(dbName, tbName);
            if (contain) {
              return TableResponse.newBuilder()
                  .setState(OK)
                  .setTable(store.getTable(dbName, tbName))
                  .build();
            } else {
              return TableResponse.newBuilder()
                  .setState(errUndefinedTable(tbName))
                  .build();
            }
          } else {
            return TableResponse.newBuilder()
                .setState(errUndefinedDatabase(dbName))
                .build();
          }

        } catch (Throwable t) {
          printStackTraceIfError(LOG, t);

          return TableResponse.newBuilder()
              .setState(returnError(t))
              .build();

        } finally {
          rlock.unlock();
        }
      }
    }

    @Override
    public StringListResponse getAllTableNames(RpcController controller, StringProto request) {

      String dbName = request.getValue();

      if (metaDictionary.isSystemDatabase(dbName)) {

        return returnStringList(metaDictionary.getAllSystemTables());

      } else {
        rlock.lock();
        try {
          if (store.existDatabase(dbName)) {
            return returnStringList(store.getAllTableNames(dbName));
          } else {
            return StringListResponse.newBuilder()
                .setState(errUndefinedDatabase(dbName))
                .build();
          }

        } catch (Throwable t) {
          printStackTraceIfError(LOG, t);
          return returnFailedStringList(t);

        } finally {
          rlock.unlock();
        }
      }
    }

    @Override
    public GetFunctionsResponse getFunctions(RpcController controller,
                                             NullProto request)
        throws ServiceException {
      Iterator<List<FunctionDescProto>> iterator = functions.values().iterator();
      GetFunctionsResponse.Builder builder = GetFunctionsResponse.newBuilder();
      while (iterator.hasNext()) {
        builder.addAllFunctionDesc(iterator.next());
      }
      return builder.build();
    }

    @Override
    public ReturnState createTable(RpcController controller, TableDescProto request) {

      String [] splitted = CatalogUtil.splitFQTableName(request.getTableName());

      String dbName = splitted[0];
      String tbName = splitted[1];

      if (metaDictionary.isSystemDatabase(dbName)) {
        return errInsufficientPrivilege("create a table in database '" + dbName + "'");
      }
      
      wlock.lock();
      try {

        boolean contain = store.existDatabase(dbName);

        if (contain) {
          if (store.existTable(dbName, tbName)) {
            return errDuplicateTable(tbName);
          }

          store.createTable(request);
          LOG.info(String.format("relation \"%s\" is added to the catalog (%s)",
              CatalogUtil.getCanonicalTableName(dbName, tbName), bindAddressStr));
        } else {
          return errUndefinedDatabase(dbName);
        }

        return OK;

      } catch (Throwable t) {
        printStackTraceIfError(LOG, t);
        return returnError(t);

      } finally {
        wlock.unlock();
      }
    }

    @Override
    public ReturnState dropTable(RpcController controller, TableIdentifierProto request) throws ServiceException {

      String dbName = request.getDatabaseName();
      String tbName = request.getTableName();
      
      if (metaDictionary.isSystemDatabase(dbName)) {
        return errInsufficientPrivilege("drop a table in database '" + dbName + "'");
      }

      wlock.lock();
      try {
        boolean contain = store.existDatabase(dbName);

        if (contain) {
          if (!store.existTable(dbName, tbName)) {
            return errUndefinedTable(tbName);
          }

          store.dropTable(dbName, tbName);
          LOG.info(String.format("relation \"%s\" is deleted from the catalog (%s)",
              CatalogUtil.getCanonicalTableName(dbName, tbName), bindAddressStr));
        } else {
          return errUndefinedDatabase(dbName);
        }

        return OK;

      } catch (Throwable t) {
        printStackTraceIfError(LOG, t);
        return returnError(t);

      } finally {
        wlock.unlock();
      }
    }

    @Override
    public ReturnState existsTable(RpcController controller, TableIdentifierProto request) {
      String dbName = request.getDatabaseName();
      String tbName = request.getTableName();

      if (metaDictionary.isSystemDatabase(dbName)) {
        return metaDictionary.existTable(tbName) ? OK : errUndefinedTable(tbName);

      } else {
        rlock.lock();
        try {

          boolean contain = store.existDatabase(dbName);

          if (contain) {
            if (store.existTable(dbName, tbName)) {
              return OK;
            } else {
              return errUndefinedTable(tbName);
            }
          } else {
            return errUndefinedDatabase(dbName);
          }

        } catch (Throwable t) {
          printStackTraceIfError(LOG, t);
          return returnError(t);

        } finally {
          rlock.unlock();
        }
      }
    }

    @Override
    public GetTablesResponse getAllTables(RpcController controller, NullProto request) throws ServiceException {
      rlock.lock();
      try {
        return GetTablesResponse.newBuilder()
            .setState(OK)
            .addAllTable(store.getAllTables())
            .build();

      } catch (Throwable t) {
        printStackTraceIfError(LOG, t);

        return GetTablesResponse.newBuilder()
            .setState(returnError(t))
            .build();

      } finally {
        rlock.unlock();
      }
    }
    
    @Override
    public GetTablePropertiesResponse getAllTableProperties(RpcController controller, NullProto request) {
      rlock.lock();
      try {
        return GetTablePropertiesResponse.newBuilder()
        .setState(OK)
        .addAllProperties(store.getAllTableProperties())
            .build();

      } catch (Throwable t) {
        printStackTraceIfError(LOG, t);

        return GetTablePropertiesResponse.newBuilder()
            .setState(returnError(t))
            .build();

      } finally {
        rlock.unlock();
      }
    }
    
    @Override
    public GetTableStatsResponse getAllTableStats(RpcController controller, NullProto request) {
      rlock.lock();
      try {
        return GetTableStatsResponse.newBuilder()
            .addAllStats(store.getAllTableStats())
            .build();

      } catch (Throwable t) {
        printStackTraceIfError(LOG, t);

        return GetTableStatsResponse.newBuilder()
            .setState(returnError(t))
            .build();

      } finally {
        rlock.unlock();
      }
    }
    
    @Override
    public GetColumnsResponse getAllColumns(RpcController controller, NullProto request) throws ServiceException {
      rlock.lock();
      try {
        return GetColumnsResponse
            .newBuilder()
            .addAllColumn(store.getAllColumns())
            .build();

      } catch (Throwable t) {
        printStackTraceIfError(LOG, t);

        return GetColumnsResponse.newBuilder()
            .setState(returnError(t))
            .build();

      } finally {
        rlock.unlock();
      }
    }

    @Override
    public GetPartitionMethodResponse getPartitionMethodByTableName(RpcController controller,
                                                              TableIdentifierProto request)
        throws ServiceException {
      String databaseName = request.getDatabaseName();
      String tableName = request.getTableName();

      if (metaDictionary.isSystemDatabase(databaseName)) {
        throw new ServiceException(databaseName + " is a system databsae. It does not contain any partitioned tables.");
      }
      
      rlock.lock();
      try {
        boolean contain;

        contain = store.existDatabase(databaseName);

        if (contain) {
          contain = store.existTable(databaseName, tableName);
          if (contain) {

            if (store.existPartitionMethod(databaseName, tableName)) {

              return GetPartitionMethodResponse.newBuilder()
                  .setState(OK)
                  .setPartition(store.getPartitionMethod(databaseName, tableName))
                  .build();

            } else {
              return GetPartitionMethodResponse.newBuilder()
                  .setState(errUndefinedPartitionMethod(tableName))
                  .build();
            }
          } else {
            return GetPartitionMethodResponse.newBuilder()
                .setState(errUndefinedTable(tableName))
                .build();
          }
        } else {
          return GetPartitionMethodResponse.newBuilder()
              .setState(errUndefinedDatabase(tableName))
              .build();
        }

      } catch (Throwable t) {
        printStackTraceIfError(LOG, t);
        return GetPartitionMethodResponse.newBuilder()
            .setState(returnError(t))
            .build();

      } finally {
        rlock.unlock();
      }
    }

    @Override
    public ReturnState existPartitionMethod(RpcController controller, TableIdentifierProto request) {
      String databaseName = request.getDatabaseName();
      String tableName = request.getTableName();
      
      if (metaDictionary.isSystemDatabase(databaseName)) {
        ReturnStateUtil.errFeatureNotSupported("partition feature in virtual tables");
      }

      rlock.lock();
      try {
        boolean contain;

        contain = store.existDatabase(databaseName);

        if (contain) {
          contain = store.existTable(databaseName, tableName);
          if (contain) {
            if (store.existPartitionMethod(databaseName, tableName)) {
              return OK;
            } else {
              return errUndefinedPartitionMethod(tableName);
            }
          } else {
            return errUndefinedTable(tableName);
          }
        } else {
          return errUndefinedDatabase(databaseName);
        }
      } catch (Throwable t) {
        printStackTraceIfError(LOG, t);
        return returnError(t);

      } finally {
        rlock.unlock();
      }
    }

    @Override
    public ReturnState dropPartitionMethod(RpcController controller, TableIdentifierProto request) {
      return errFeatureNotSupported("dropPartitionMethod");
    }

    @Override
    public GetPartitionDescResponse getPartitionByPartitionName(RpcController controller, PartitionIdentifierProto request)
        throws ServiceException {
      String dbName = request.getDatabaseName();
      String tbName = request.getTableName();
      String partitionName = request.getPartitionName();

      if (metaDictionary.isSystemDatabase(dbName)) {
        throw new ServiceException(dbName + " is a system databsae. It does not contain any partitioned tables.");
      }

      rlock.lock();
      try {
        boolean contain;

        contain = store.existDatabase(dbName);
        if (contain) {
          contain = store.existTable(dbName, tbName);
          if (contain) {

            if (store.existPartitionMethod(dbName, tbName)) {
              PartitionDescProto partitionDesc = store.getPartition(dbName, tbName, partitionName);
              if (partitionDesc != null) {
                return GetPartitionDescResponse.newBuilder()
                  .setState(OK)
                  .setPartition(partitionDesc)
                  .build();
              } else {
                return GetPartitionDescResponse.newBuilder()
                  .setState(errUndefinedPartition(partitionName))
                  .build();
              }
            } else {
              return GetPartitionDescResponse.newBuilder()
                  .setState(errUndefinedPartitionMethod(tbName))
                  .build();
            }
          } else {
            return GetPartitionDescResponse.newBuilder()
                .setState(errUndefinedTable(tbName))
                .build();
          }
        } else {
          return GetPartitionDescResponse.newBuilder()
              .setState(errUndefinedDatabase(dbName))
              .build();
        }
      } catch (Throwable t) {
        printStackTraceIfError(LOG, t);

        return GetPartitionDescResponse.newBuilder()
            .setState(returnError(t))
            .build();

      } finally {
        rlock.unlock();
      }
    }

    @Override
    public GetPartitionsResponse getPartitionsByTableName(RpcController controller, PartitionIdentifierProto request)
      throws ServiceException {
      String dbName = request.getDatabaseName();
      String tbName = request.getTableName();

      if (metaDictionary.isSystemDatabase(dbName)) {
        throw new ServiceException(dbName + " is a system databsae. It does not contain any partitioned tables.");
      }

      rlock.lock();
      try {
        boolean contain;

        contain = store.existDatabase(dbName);
        if (contain) {
          contain = store.existTable(dbName, tbName);
          if (contain) {
            if (store.existPartitionMethod(dbName, tbName)) {
              List<PartitionDescProto> partitions = store.getPartitions(dbName, tbName);

              GetPartitionsResponse.Builder builder = GetPartitionsResponse.newBuilder();
              for(PartitionDescProto partition : partitions) {
                builder.addPartition(partition);
              }

              builder.setState(OK);
              return builder.build();

            } else {
              return GetPartitionsResponse.newBuilder()
                  .setState(errUndefinedPartitionMethod(tbName))
                  .build();
            }

          } else {
            return GetPartitionsResponse.newBuilder()
                .setState(errUndefinedTable(tbName))
                .build();
          }
        } else {
          return GetPartitionsResponse.newBuilder()
              .setState(errUndefinedDatabase(dbName))
              .build();

        }
      } catch (Throwable t) {
        printStackTraceIfError(LOG, t);

        return GetPartitionsResponse.newBuilder()
            .setState(returnError(t))
            .build();

      } finally {
        rlock.unlock();
      }
    }

    @Override
    public GetTablePartitionsResponse getAllPartitions(RpcController controller, NullProto request) throws ServiceException {
      rlock.lock();

      try {
        return GetTablePartitionsResponse.newBuilder()
            .setState(OK)
            .addAllPart(store.getAllPartitions())
            .build();

      } catch (Throwable t) {
        printStackTraceIfError(LOG, t);

        return GetTablePartitionsResponse.newBuilder()
            .setState(returnError(t))
            .build();

      } finally {
        rlock.unlock();
      }
    }

    @Override
<<<<<<< HEAD
    public GetTablePartitionsResponse getPartitionsByDirectSql(RpcController controller,
                                                           PartitionIdentifierProto request) throws ServiceException {
      String dbName = request.getDatabaseName();
      String tbName = request.getTableName();

      if (metaDictionary.isSystemDatabase(dbName)) {
        throw new ServiceException(dbName + " is a system databsae. It does not contain any partitioned tables.");
      }
=======
    public ReturnState addPartitions(RpcController controller, AddPartitionsProto request) {

      TableIdentifierProto identifier = request.getTableIdentifier();
      String databaseName = identifier.getDatabaseName();
      String tableName = identifier.getTableName();
>>>>>>> d80c32b2

      rlock.lock();
      try {
        boolean contain;

<<<<<<< HEAD
        contain = store.existDatabase(dbName);
        if (contain) {
          contain = store.existTable(dbName, tbName);
          if (contain) {

            if (store.existPartitionMethod(dbName, tbName)) {
              GetTablePartitionsResponse.Builder builder = GetTablePartitionsResponse.newBuilder();
              List<TablePartitionProto> partitions = store.getPartitionsByDirectSql(dbName, tbName,
                request.getDirectSql());
              builder.addAllPart(partitions);
              builder.setState(OK);

              return builder.build();
            } else {
              return GetTablePartitionsResponse.newBuilder()
                .setState(errUndefinedPartitionMethod(tbName))
                .build();
            }
          } else {
            return GetTablePartitionsResponse.newBuilder()
              .setState(errUndefinedTable(tbName))
              .build();
          }
        } else {
          return GetTablePartitionsResponse.newBuilder()
            .setState(errUndefinedDatabase(dbName))
            .build();
        }
      } catch (Throwable t) {
        printStackTraceIfError(LOG, t);

        return GetTablePartitionsResponse.newBuilder()
          .setState(returnError(t))
          .build();

=======
        contain = store.existDatabase(databaseName);
        if (contain) {
          contain = store.existTable(databaseName, tableName);
          if (contain) {
            if (store.existPartitionMethod(databaseName, tableName)) {
              store.addPartitions(databaseName, tableName, request.getPartitionDescList(), request.getIfNotExists());
              return OK;
            } else {
              return errUndefinedPartitionMethod(tableName);
            }
          } else {
            return errUndefinedTable(tableName);
          }
        } else {
          return errUndefinedDatabase(databaseName);
        }
      } catch (Throwable t) {
        printStackTraceIfError(LOG, t);
        return returnError(t);
>>>>>>> d80c32b2
      } finally {
        rlock.unlock();
      }
    }

    @Override
    public ReturnState createIndex(RpcController controller, IndexDescProto indexDesc) {
      String dbName = indexDesc.getTableIdentifier().getDatabaseName();
      
      rlock.lock();
      try {
        if (store.existIndexByName(
            dbName,
            indexDesc.getIndexName())) {
          return errDuplicateTable(indexDesc.getIndexName());
        }
        store.createIndex(indexDesc);

        return OK;

      } catch (Throwable t) {
        printStackTraceIfError(LOG, t);
        return returnError(t);

      } finally {
        rlock.unlock();
      }
    }

    @Override
    public ReturnState existIndexByName(RpcController controller, IndexNameProto request) {

      String dbName = request.getDatabaseName();
      String indexName = request.getIndexName();

      rlock.lock();
      try {

        if (store.existDatabase(dbName)) {
          return store.existIndexByName(dbName, indexName) ? OK : errUndefinedIndexName(indexName);
        } else {
          return errUndefinedDatabase(dbName);
        }

      } catch (Throwable t) {
        printStackTraceIfError(LOG, t);
        return returnError(t);

      } finally {
        rlock.unlock();
      }
    }

    @Override
    public ReturnState existIndexByColumnNames(RpcController controller, GetIndexByColumnNamesRequest request)
        throws ServiceException {

      TableIdentifierProto identifier = request.getTableIdentifier();
      String databaseName = identifier.getDatabaseName();
      String tableName = identifier.getTableName();
      List<String> columnNames = request.getColumnNamesList();

      rlock.lock();
      try {

        if (store.existDatabase(databaseName)) {
          if (store.existTable(databaseName, tableName)) {
            return store.existIndexByColumns(databaseName, tableName,
                columnNames.toArray(new String[columnNames.size()])) ? OK : errUndefinedIndex(tableName, columnNames);
          } else {
            return errUndefinedTable(tableName);
          }
        } else {
          return errUndefinedDatabase(databaseName);
        }

      } catch (Throwable t) {
        printStackTraceIfError(LOG, t);
        return returnError(t);
      } finally {
        rlock.unlock();
      }
    }

    @Override
    public ReturnState existIndexesByTable(RpcController controller, TableIdentifierProto request)
        throws ServiceException {
      String databaseName = request.getDatabaseName();
      String tableName = request.getTableName();

      rlock.lock();
      try {

        if (store.existDatabase(databaseName)) {
          if (store.existTable(databaseName, tableName)) {
            return store.existIndexesByTable(databaseName, tableName) ? OK : errUndefinedIndex(tableName);
          } else {
            return errUndefinedTable(tableName);
          }
        } else {
          return errUndefinedDatabase(databaseName);
        }

      } catch (Throwable t) {
        printStackTraceIfError(LOG, t);
        return returnError(t);
      } finally {
        rlock.unlock();
      }
    }

    @Override
    public IndexResponse getIndexByName(RpcController controller, IndexNameProto request) throws ServiceException {

      String databaseName = request.getDatabaseName();
      String indexName = request.getIndexName();

      rlock.lock();
      try {

        if (!store.existIndexByName(databaseName, indexName)) {
          return IndexResponse.newBuilder()
              .setState(errUndefinedIndexName(indexName))
              .build();
        }

        return IndexResponse.newBuilder()
            .setState(OK)
            .setIndexDesc(store.getIndexByName(databaseName, indexName))
            .build();

      } catch (Throwable t) {
        printStackTraceIfError(LOG, t);

        return IndexResponse.newBuilder()
            .setState(returnError(t))
            .build();

      } finally {
        rlock.unlock();
      }
    }

    @Override
    public IndexResponse getIndexByColumnNames(RpcController controller, GetIndexByColumnNamesRequest request)
        throws ServiceException {

      TableIdentifierProto identifier = request.getTableIdentifier();
      String databaseName = identifier.getDatabaseName();
      String tableName = identifier.getTableName();
      List<String> columnNamesList = request.getColumnNamesList();
      String[] columnNames = new String[columnNamesList.size()];
      columnNames = columnNamesList.toArray(columnNames);

      rlock.lock();
      try {
        if (!store.existIndexByColumns(databaseName, tableName, columnNames)) {
          return IndexResponse.newBuilder()
              .setState(errUndefinedIndex(tableName, columnNamesList))
              .build();
        }
        return IndexResponse.newBuilder()
            .setState(OK)
            .setIndexDesc(store.getIndexByColumns(databaseName, tableName, columnNames))
            .build();
      } catch (Throwable t) {
        printStackTraceIfError(LOG, t);

        return IndexResponse.newBuilder()
            .setState(returnError(t))
            .build();
      } finally {
        rlock.unlock();
      }
    }

    @Override
    public IndexListResponse getAllIndexesByTable(RpcController controller, TableIdentifierProto request)
        throws ServiceException {
      String databaseName = request.getDatabaseName();
      String tableName = request.getTableName();

      rlock.lock();
      try {
        if (!store.existIndexesByTable(databaseName, tableName)) {
          return IndexListResponse.newBuilder()
              .setState(errUndefinedIndex(tableName))
              .build();
        }
        IndexListResponse.Builder builder = IndexListResponse.newBuilder().setState(OK);
        for (String eachIndexName : store.getAllIndexNamesByTable(databaseName, tableName)) {
          builder.addIndexDesc(store.getIndexByName(databaseName, eachIndexName));
        }
        return builder.build();
      } catch (Throwable t) {
        printStackTraceIfError(LOG, t);

        return IndexListResponse.newBuilder()
            .setState(returnError(t))
            .build();
      } finally {
        rlock.unlock();
      }
    }

    @Override
    public IndexListResponse getAllIndexes(RpcController controller, NullProto request) throws ServiceException {
      rlock.lock();
      try {
        return IndexListResponse.newBuilder().addAllIndexDesc(store.getAllIndexes()).build();

      } catch (Throwable t) {
        printStackTraceIfError(LOG, t);

        return IndexListResponse.newBuilder()
            .setState(returnError(t))
            .build();

      } finally {
        rlock.unlock();
      }
    }

    @Override
    public ReturnState dropIndex(RpcController controller, IndexNameProto request) {

      String dbName = request.getDatabaseName();
      String indexName = request.getIndexName();

      wlock.lock();
      try {
        if (!store.existIndexByName(dbName, indexName)) {
          return errUndefinedIndexName(indexName);
        }
        store.dropIndex(dbName, indexName);

        return OK;

      } catch (Throwable t) {
        printStackTraceIfError(LOG, t);
        return returnError(t);

      } finally {
        wlock.unlock();
      }
    }

    private boolean containFunction(String signature) {
      List<FunctionDescProto> found = findFunction(signature);
      return found != null && found.size() > 0;
    }

    private boolean containFunction(String signature, List<DataType> params) {
      return findFunction(signature, params) != null;
    }

    private boolean containFunction(String signature, FunctionType type, List<DataType> params) {
      return findFunction(signature, type, params, false) != null;
    }

    private List<FunctionDescProto> findFunction(String signature) {
      return functions.get(signature);
    }

    private FunctionDescProto findFunction(String signature, List<TajoDataTypes.DataType> params) {
      List<FunctionDescProto> candidates = Lists.newArrayList();

      if (functions.containsKey(signature)) {
        for (FunctionDescProto func : functions.get(signature)) {
          if (func.getSignature().getParameterTypesList() != null &&
              func.getSignature().getParameterTypesList().equals(params)) {
            candidates.add(func);
          }
        }
      }

      /*
       *
       * FALL BACK to look for nearest match
       * WORKING BUT BAD WAY TO IMPLEMENT.I WOULD RATHER implement compareTo in FunctionDesc to keep them
       * in sorted order of param types LIKE INT1 SHOULD BE BEFORE INT2 should be before INT3 so on.
       * Due to possibility of multiple parameters and types the permutation and combinations are endless
       * to implement compareTo so decided to take the shortcut.
       *
       * */
      if (functions.containsKey(signature)) {
        for (FunctionDescProto func : functions.get(signature)) {
          if (func.getSignature().getParameterTypesList() != null &&
              CatalogUtil.isMatchedFunction(func.getSignature().getParameterTypesList(), params)) {
            candidates.add(func);
          }
        }

        // if there are more than one function candidates, we choose the nearest matched function.
        if (candidates.size() > 0) {
          return findNearestMatchedFunction(candidates);
        } else {
          return null;
        }
      }

      return null;
    }

    private FunctionDescProto findFunction(String signature, FunctionType type, List<TajoDataTypes.DataType> params,
                                           boolean strictTypeCheck) {
      List<FunctionDescProto> candidates = Lists.newArrayList();

      if (functions.containsKey(signature)) {
        if (strictTypeCheck) {
          for (FunctionDescProto func : functions.get(signature)) {
            if (func.getSignature().getType() == type &&
                func.getSignature().getParameterTypesList().equals(params)) {
              candidates.add(func);
            }
          }
        } else {
          for (FunctionDescProto func : functions.get(signature)) {
            if (func.getSignature().getParameterTypesList() != null &&
                CatalogUtil.isMatchedFunction(func.getSignature().getParameterTypesList(), params)) {
              candidates.add(func);
            }
          }
        }
      }

      // if there are more than one function candidates, we choose the nearest matched function.
      if (candidates.size() > 0) {
        return findNearestMatchedFunction(candidates);
      } else {
        return null;
      }
    }

    /**
     * Find the nearest matched function
     *
     * @param candidates Candidate Functions
     * @return
     */
    private FunctionDescProto findNearestMatchedFunction(List<FunctionDescProto> candidates) {
      Collections.sort(candidates, new NearestParamsComparator());
      return candidates.get(0);
    }

    private class NearestParamsComparator implements Comparator<FunctionDescProto> {
      @Override
      public int compare(FunctionDescProto o1, FunctionDescProto o2) {
        List<DataType> types1 = o1.getSignature().getParameterTypesList();
        List<DataType> types2 = o2.getSignature().getParameterTypesList();

        int minLen = Math.min(types1.size(), types2.size());

        for (int i = 0; i < minLen; i++) {
          int cmpVal = types1.get(i).getType().getNumber() - types2.get(i).getType().getNumber();

          if (cmpVal != 0) {
            return cmpVal;
          }
        }

        return types1.size() - types2.size();
      }
    }

    private FunctionDescProto findFunctionStrictType(FunctionDescProto target, boolean strictTypeCheck) {
      return findFunction(target.getSignature().getName(), target.getSignature().getType(),
          target.getSignature().getParameterTypesList(), strictTypeCheck);
    }

    @Override
    public ReturnState createFunction(RpcController controller, FunctionDescProto funcDesc) {

      try {
        FunctionSignature signature = FunctionSignature.create(funcDesc);

        if (functions.containsKey(funcDesc.getSignature())) {
          FunctionDescProto found = findFunctionStrictType(funcDesc, true);
          if (found != null) {
            return errDuplicateFunction(signature.toString());
          }
        }

        TUtil.putToNestedList(functions, funcDesc.getSignature().getName(), funcDesc);

        return OK;

      } catch (Throwable t) {
        printStackTraceIfError(LOG, t);
        return returnError(t);
      }
    }

    @Override
    public ReturnState dropFunction(RpcController controller, UnregisterFunctionRequest request) {
      try {
        if (!containFunction(request.getSignature())) {
          return errUndefinedFunction(request.toString());
        }

        functions.remove(request.getSignature());

        return OK;

      } catch (Throwable t) {
        printStackTraceIfError(LOG, t);
        return returnError(t);
      }
    }

    @Override
    public FunctionResponse getFunctionMeta(RpcController controller, GetFunctionMetaRequest request) {

      FunctionDescProto function = null;

      try {
        if (request.hasFunctionType()) {
          if (containFunction(request.getSignature(), request.getFunctionType(), request.getParameterTypesList())) {
            function = findFunction(request.getSignature(), request.getFunctionType(), request.getParameterTypesList(), true);
          }
        } else {
          function = findFunction(request.getSignature(), request.getParameterTypesList());
        }

        if (function != null) {
          return FunctionResponse.newBuilder()
              .setState(OK)
              .setFunction(function)
              .build();
        } else {

          return FunctionResponse.newBuilder()
              .setState(errUndefinedFunction(
                  buildSimpleFunctionSignature(request.getSignature(), request.getParameterTypesList())))
              .build();
        }

      } catch (Throwable t) {
        printStackTraceIfError(LOG, t);

        return FunctionResponse.newBuilder()
            .setState(returnError(t))
            .build();
      }
    }

    @Override
    public ReturnState containFunction(RpcController controller, ContainFunctionRequest request) {

      try {
        boolean returnValue;
        if (request.hasFunctionType()) {
          returnValue = containFunction(request.getSignature(), request.getFunctionType(),
              request.getParameterTypesList());
        } else {
          returnValue = containFunction(request.getSignature(), request.getParameterTypesList());
        }

        return returnValue ?
            OK :
            errUndefinedFunction(buildSimpleFunctionSignature(request.getSignature(), request.getParameterTypesList()));

      } catch (Throwable t) {
        printStackTraceIfError(LOG, t);
        return returnError(t);
      }
    }
  }

  private static class FunctionSignature {
    private String signature;
    private FunctionType type;
    private DataType [] arguments;

    public FunctionSignature(String signature, FunctionType type, List<DataType> arguments) {
      this.signature = signature;
      this.type = type;
      this.arguments = arguments.toArray(new DataType[arguments.size()]);
    }

    public static FunctionSignature create(FunctionDescProto proto) {
      return new FunctionSignature(proto.getSignature().getName(),
          proto.getSignature().getType(), proto.getSignature().getParameterTypesList());
    }

    public static FunctionSignature create (GetFunctionMetaRequest proto) {
      return new FunctionSignature(proto.getSignature(), proto.getFunctionType(), proto.getParameterTypesList());
    }

    public static FunctionSignature create(ContainFunctionRequest proto) {
      return new FunctionSignature(proto.getSignature(), proto.getFunctionType(), proto.getParameterTypesList());
    }

    @Override
    public String toString() {
      StringBuilder sb = new StringBuilder();
      sb.append(signature);
      sb.append("#").append(type.name());
      sb.append("(");
      int i = 0;
      for (DataType type : arguments) {
        sb.append(type.getType());
        sb.append("[").append(type.getLength()).append("]");
        if(i < arguments.length - 1) {
          sb.append(",");
        }
        i++;
      }
      sb.append(")");

      return sb.toString();
    }

    @Override
    public boolean equals(Object o) {
      if (this == o) {
        return true;
      } else if (o == null || getClass() != o.getClass()) {
        return false;
      } else {
        return (signature.equals(((FunctionSignature) o).signature)
            && type.equals(((FunctionSignature) o).type)
            && Arrays.equals(arguments, ((FunctionSignature) o).arguments));
      }
    }

    @Override
    public int hashCode() {
      return Objects.hashCode(signature, type, Objects.hashCode(arguments));
    }

  }

  public static void main(String[] args) throws Exception {
    TajoConf conf = new TajoConf();
    CatalogServer catalog = new CatalogServer(new ArrayList<FunctionDesc>());
    catalog.init(conf);
    catalog.start();
  }
}<|MERGE_RESOLUTION|>--- conflicted
+++ resolved
@@ -31,14 +31,9 @@
 import org.apache.tajo.annotation.ThreadSafe;
 import org.apache.tajo.catalog.CatalogProtocol.*;
 import org.apache.tajo.catalog.dictionary.InfoSchemaMetadataDictionary;
-<<<<<<< HEAD
-import org.apache.tajo.catalog.exception.*;
-import org.apache.tajo.catalog.proto.CatalogProtos;
-=======
 import org.apache.tajo.catalog.exception.CatalogException;
 import org.apache.tajo.catalog.exception.DuplicateDatabaseException;
 import org.apache.tajo.catalog.exception.UndefinedTablespaceException;
->>>>>>> d80c32b2
 import org.apache.tajo.catalog.proto.CatalogProtos.*;
 import org.apache.tajo.catalog.store.CatalogStore;
 import org.apache.tajo.catalog.store.DerbyStore;
@@ -751,7 +746,7 @@
         }
       }
     }
-
+    
     @Override
     public GetTablesResponse getAllTables(RpcController controller, NullProto request) throws ServiceException {
       rlock.lock();
@@ -1073,7 +1068,6 @@
     }
 
     @Override
-<<<<<<< HEAD
     public GetTablePartitionsResponse getPartitionsByDirectSql(RpcController controller,
                                                            PartitionIdentifierProto request) throws ServiceException {
       String dbName = request.getDatabaseName();
@@ -1082,19 +1076,11 @@
       if (metaDictionary.isSystemDatabase(dbName)) {
         throw new ServiceException(dbName + " is a system databsae. It does not contain any partitioned tables.");
       }
-=======
-    public ReturnState addPartitions(RpcController controller, AddPartitionsProto request) {
-
-      TableIdentifierProto identifier = request.getTableIdentifier();
-      String databaseName = identifier.getDatabaseName();
-      String tableName = identifier.getTableName();
->>>>>>> d80c32b2
 
       rlock.lock();
       try {
         boolean contain;
 
-<<<<<<< HEAD
         contain = store.existDatabase(dbName);
         if (contain) {
           contain = store.existTable(dbName, tbName);
@@ -1130,7 +1116,22 @@
           .setState(returnError(t))
           .build();
 
-=======
+      } finally {
+        rlock.unlock();
+      }
+    }
+
+    @Override
+    public ReturnState addPartitions(RpcController controller, AddPartitionsProto request) {
+
+      TableIdentifierProto identifier = request.getTableIdentifier();
+      String databaseName = identifier.getDatabaseName();
+      String tableName = identifier.getTableName();
+
+      rlock.lock();
+      try {
+        boolean contain;
+
         contain = store.existDatabase(databaseName);
         if (contain) {
           contain = store.existTable(databaseName, tableName);
@@ -1150,7 +1151,6 @@
       } catch (Throwable t) {
         printStackTraceIfError(LOG, t);
         return returnError(t);
->>>>>>> d80c32b2
       } finally {
         rlock.unlock();
       }
