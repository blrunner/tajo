--- conflicted
+++ resolved
@@ -1068,25 +1068,6 @@
     }
 
     @Override
-<<<<<<< HEAD
-    public GetTablePartitionKeysResponse getAllPartitionKeys(RpcController controller,
-                                                   NullProto request) throws ServiceException {
-      rlock.lock();
-
-      try {
-        return GetTablePartitionKeysResponse.newBuilder()
-          .setState(OK)
-          .addAllPartKey(store.getAllPartitionKeys())
-          .build();
-
-      } catch (Throwable t) {
-        printStackTraceIfError(LOG, t);
-
-        return GetTablePartitionKeysResponse.newBuilder()
-          .setState(returnError(t))
-          .build();
-
-=======
     public ReturnState addPartitions(RpcController controller, AddPartitionsProto request) {
 
       TableIdentifierProto identifier = request.getTableIdentifier();
@@ -1116,7 +1097,29 @@
       } catch (Throwable t) {
         printStackTraceIfError(LOG, t);
         return returnError(t);
->>>>>>> bf873192
+      } finally {
+        rlock.unlock();
+      }
+    }
+
+    @Override
+    public GetTablePartitionKeysResponse getAllPartitionKeys(RpcController controller,
+                                                   NullProto request) throws ServiceException {
+      rlock.lock();
+
+      try {
+        return GetTablePartitionKeysResponse.newBuilder()
+          .setState(OK)
+          .addAllPartKey(store.getAllPartitionKeys())
+          .build();
+
+      } catch (Throwable t) {
+        printStackTraceIfError(LOG, t);
+
+        return GetTablePartitionKeysResponse.newBuilder()
+          .setState(returnError(t))
+          .build();
+
       } finally {
         rlock.unlock();
       }
