--- conflicted
+++ resolved
@@ -19,11 +19,8 @@
 <tns:store xmlns:tns="http://tajo.apache.org/catalogstore" xmlns:xsi="http://www.w3.org/2001/XMLSchema-instance" xsi:schemaLocation="http://tajo.apache.org/catalogstore ../DBMSSchemaDefinition.xsd ">
   <!--
     Catalog base version history
-<<<<<<< HEAD
-    * 10 - 2015-09-17: Add contents length and file count for partition directory (TAJO-1493)
-=======
+    * 11 - 2015-09-23: Add contents length and file count for partition directory (TAJO-1493)
     * 10 - 2015-09-22: Well support for self-describing data formats (TAJO-1832)
->>>>>>> 5a155861
     * 9 - 2015-09-12: Allow external catalog store for unit testing (TAJO-1813)
     * 8 - 2015-09-02: Wrong table type problem in catalog (TAJO-1808)
     * 7 - 2015-07-30: Add a column and index for partition keys (TAJO-1346)
@@ -34,7 +31,7 @@
     * 2 - 2014-06-09: First versioning
     * 1-  Before 2013-03-20
   -->
-  <tns:base version="10">
+  <tns:base version="11">
     <tns:objects>
       <tns:Object order="0" type="table" name="META">
         <tns:sql><![CDATA[CREATE TABLE META (VERSION INT NOT NULL)]]></tns:sql>
@@ -160,8 +157,8 @@
           TID INT NOT NULL,
           PARTITION_NAME VARCHAR(255) BINARY,
           PATH VARCHAR(4096) BINARY,
-  				NUM_BYTES BIGINT,
-  				UNIQUE INDEX PARTITION_UNIQUE_IDX (TID, PARTITION_NAME),
+          NUM_BYTES BIGINT,
+          UNIQUE INDEX PARTITION_UNIQUE_IDX (TID, PARTITION_NAME),
           FOREIGN KEY (TID) REFERENCES TABLES (TID) ON DELETE CASCADE
         )]]>
         </tns:sql>
