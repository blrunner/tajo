--- conflicted
+++ resolved
@@ -387,27 +387,28 @@
     }
   }
 
-<<<<<<< HEAD
+
   @Override
   public List<TablePartitionProto> getPartitionsByDirectSql(final String databaseName,
                                                                      final String tableName,
                                                                      final String directSql) {
     try {
-        PartitionIdentifierProto.Builder builder = PartitionIdentifierProto.newBuilder();
-        builder.setDatabaseName(databaseName);
-        builder.setTableName(tableName);
-        builder.setDirectSql(directSql);
-
-        CatalogProtocolService.BlockingInterface stub = getStub();
-        GetTablePartitionsProto response = stub.getPartitionsByDirectSql(null, builder.build());
-        return response.getPartList();
+      final BlockingInterface stub = getStub();
+      final PartitionIdentifierProto request = PartitionIdentifierProto.newBuilder()
+        .setDatabaseName(databaseName)
+        .setTableName(tableName)
+        .setDirectSql(directSql)
+        .build();
+
+      GetTablePartitionsResponse response = stub.getPartitionsByDirectSql(null, request);
+      ensureOk(response.getState());
+
+      return response.getPartList();
     } catch (ServiceException e) {
       LOG.error(e.getMessage(), e);
       return null;
     }
   }
-=======
->>>>>>> c2aef7d3
   @Override
   public List<TablePartitionProto> getAllPartitions() {
     try {
