--- conflicted
+++ resolved
@@ -416,18 +416,6 @@
   }
 
   @Override
-<<<<<<< HEAD
-  public List<TablePartitionKeysProto> getAllPartitionKeys() {
-    try {
-      final BlockingInterface stub = getStub();
-      final GetTablePartitionKeysResponse response = stub.getAllPartitionKeys(null, ProtoUtil.NULL_PROTO);
-      ensureOk(response.getState());
-
-      return response.getPartKeyList();
-
-    } catch (ServiceException e) {
-      throw new RuntimeException(e);
-=======
   public boolean addPartitions(String databaseName, String tableName, List<PartitionDescProto> partitions
     , boolean ifNotExists) {
     try {
@@ -449,7 +437,20 @@
     } catch (ServiceException e) {
       LOG.error(e.getMessage(), e);
       return false;
->>>>>>> bf873192
+    }
+  }
+
+  @Override
+  public List<TablePartitionKeysProto> getAllPartitionKeys() {
+    try {
+      final BlockingInterface stub = getStub();
+      final GetTablePartitionKeysResponse response = stub.getAllPartitionKeys(null, ProtoUtil.NULL_PROTO);
+      ensureOk(response.getState());
+
+      return response.getPartKeyList();
+
+    } catch (ServiceException e) {
+      throw new RuntimeException(e);
     }
   }
 
