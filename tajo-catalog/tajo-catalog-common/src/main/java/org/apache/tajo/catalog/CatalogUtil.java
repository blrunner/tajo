/**
 * Licensed to the Apache Software Foundation (ASF) under one
 * or more contributor license agreements.  See the NOTICE file
 * distributed with this work for additional information
 * regarding copyright ownership.  The ASF licenses this file
 * to you under the Apache License, Version 2.0 (the
 * "License"); you may not use this file except in compliance
 * with the License.  You may obtain a copy of the License at
 *
 *     http://www.apache.org/licenses/LICENSE-2.0
 *
 * Unless required by applicable law or agreed to in writing, software
 * distributed under the License is distributed on an "AS IS" BASIS,
 * WITHOUT WARRANTIES OR CONDITIONS OF ANY KIND, either express or implied.
 * See the License for the specific language governing permissions and
 * limitations under the License.
 */

package org.apache.tajo.catalog;

import com.google.common.collect.Maps;
import org.apache.hadoop.fs.Path;
import org.apache.tajo.DataTypeUtil;
import org.apache.tajo.TajoConstants;
import org.apache.tajo.catalog.partition.PartitionMethodDesc;
import org.apache.tajo.catalog.proto.CatalogProtos;
import org.apache.tajo.catalog.proto.CatalogProtos.ColumnProto;
import org.apache.tajo.catalog.proto.CatalogProtos.SchemaProto;
import org.apache.tajo.catalog.proto.CatalogProtos.TableDescProto;
import org.apache.tajo.common.TajoDataTypes;
import org.apache.tajo.common.TajoDataTypes.DataType;
import org.apache.tajo.exception.InvalidOperationException;
import org.apache.tajo.storage.StorageConstants;
import org.apache.tajo.unit.StorageUnit;
import org.apache.tajo.util.KeyValueSet;
import org.apache.tajo.util.StringUtils;
import org.apache.tajo.util.TUtil;
import org.mortbay.util.ajax.JSON;

import java.sql.Connection;
import java.sql.ResultSet;
import java.sql.SQLException;
import java.sql.Statement;
import java.util.HashSet;
import java.util.List;
import java.util.Map;
import java.util.Set;

import static org.apache.tajo.catalog.proto.CatalogProtos.StoreType;
import static org.apache.tajo.common.TajoDataTypes.Type;

public class CatalogUtil {

  /**
   * Normalize an identifier. Normalization means a translation from a identifier to be a refined identifier name.
   *
   * Identifier can be composed of multiple parts as follows:
   * <pre>
   *   database_name.table_name.column_name
   * </pre>
   *
   * Each regular identifier part can be composed alphabet ([a-z][A-Z]), number([0-9]), and underscore([_]).
   * Also, the first letter must be an alphabet character.
   *
   * <code>normalizeIdentifier</code> normalizes each part of an identifier.
   *
   * In detail, for each part, it performs as follows:
   * <ul>
   *   <li>changing a part without double quotation to be lower case letters</li>
   *   <li>eliminating double quotation marks from identifier</li>
   * </ul>
   *
   * @param identifier The identifier to be normalized
   * @return The normalized identifier
   */
  public static String normalizeIdentifier(String identifier) {
    if (identifier == null || identifier.equals("")) {
      return identifier;
    }
    String [] splitted = identifier.split(CatalogConstants.IDENTIFIER_DELIMITER_REGEXP);

    StringBuilder sb = new StringBuilder();
    boolean first = true;
    for (String part : splitted) {
      if (first) {
        first = false;
      } else {
        sb.append(CatalogConstants.IDENTIFIER_DELIMITER);
      }
      sb.append(normalizeIdentifierPart(part));
    }
    return sb.toString();
  }

  public static String normalizeIdentifierPart(String part) {
    return isDelimited(part) ? stripQuote(part) : part.toLowerCase();
  }

  /**
   * Denormalize an identifier. Denormalize means a translation from a stored identifier
   * to be a printable identifier name.
   *
   * In detail, for each part, it performs as follows:
   * <ul>
   *   <li>changing a part including upper case character or non-ascii character to be lower case letters</li>
   *   <li>eliminating double quotation marks from identifier</li>
   * </ul>
   *
   * @param identifier The identifier to be normalized
   * @return The denormalized identifier
   */
  public static String denormalizeIdentifier(String identifier) {
    String [] splitted = identifier.split(CatalogConstants.IDENTIFIER_DELIMITER_REGEXP);

    StringBuilder sb = new StringBuilder();
    boolean first = true;
    for (String part : splitted) {
      if (first) {
        first = false;
      } else {
        sb.append(CatalogConstants.IDENTIFIER_DELIMITER);
      }
      sb.append(denormalizePart(part));
    }
    return sb.toString();
  }

  public static String denormalizePart(String identifier) {
    if (isShouldBeQuoted(identifier)) {
      return StringUtils.doubleQuote(identifier);
    } else {
      return identifier;
    }
  }

  public static boolean isShouldBeQuoted(String columnName) {
    for (char character : columnName.toCharArray()) {
      if (Character.isUpperCase(character)) {
        return true;
      }

      if (!StringUtils.isPartOfAnsiSQLIdentifier(character)) {
        return true;
      }

      if (RESERVED_KEYWORDS_SET.contains(columnName.toUpperCase())) {
        return true;
      }
    }

    return false;
  }

  public static String stripQuote(String str) {
    return str.substring(1, str.length() - 1);
  }

  public static boolean isDelimited(String identifier) {
    boolean openQuote = identifier.charAt(0) == '"';
    boolean closeQuote = identifier.charAt(identifier.length() - 1) == '"';

    // if at least one quote mark exists, the identifier must be grater than equal to 2 characters,
    if (openQuote ^ closeQuote && identifier.length() < 2) {
      throw new IllegalArgumentException("Invalid Identifier: " + identifier);
    }

    // does not allow the empty identifier (''),
    if (openQuote && closeQuote && identifier.length() == 2) {
      throw new IllegalArgumentException("zero-length delimited identifier: " + identifier);
    }

    // Ensure the quote open and close
    return openQuote && closeQuote;
  }

  public static boolean isFQColumnName(String tableName) {
    return tableName.split(CatalogConstants.IDENTIFIER_DELIMITER_REGEXP).length == 3;
  }

  public static boolean isFQTableName(String tableName) {
    int lastDelimiterIdx = tableName.lastIndexOf(CatalogConstants.IDENTIFIER_DELIMITER);
    return lastDelimiterIdx > -1;
  }

  public static String [] splitFQTableName(String qualifiedName) {
    String [] splitted = CatalogUtil.splitTableName(qualifiedName);
    if (splitted.length == 1) {
      throw new IllegalArgumentException("createTable() requires a qualified table name, but it is \""
          + qualifiedName + "\".");
    }
    return splitted;
  }

  public static String [] splitTableName(String tableName) {
    int lastDelimiterIdx = tableName.lastIndexOf(CatalogConstants.IDENTIFIER_DELIMITER);
    if (lastDelimiterIdx > -1) {
      return new String [] {
          tableName.substring(0, lastDelimiterIdx),
          tableName.substring(lastDelimiterIdx + 1, tableName.length())
      };
    } else {
      return new String [] {tableName};
    }
  }

  public static String buildFQName(String... identifiers) {
    boolean first = true;
    StringBuilder sb = new StringBuilder();
    for(String id : identifiers) {
      if (first) {
        first = false;
      } else {
        sb.append(CatalogConstants.IDENTIFIER_DELIMITER);
      }

      sb.append(id);
    }

    return sb.toString();
  }

  /**
   * Extract a qualification name from an identifier.
   *
   * For example, consider a table identifier like 'database1.table1'.
   * In this case, this method extracts 'database1'.
   *
   * @param name The identifier to be extracted
   * @return The extracted qualifier
   */
  public static String extractQualifier(String name) {
    int lastDelimiterIdx = name.lastIndexOf(CatalogConstants.IDENTIFIER_DELIMITER);
    if (lastDelimiterIdx > -1) {
      return name.substring(0, lastDelimiterIdx);
    } else {
      return TajoConstants.EMPTY_STRING;
    }
  }

  /**
   * Extract a simple name from an identifier.
   *
   * For example, consider a table identifier like 'database1.table1'.
   * In this case, this method extracts 'table1'.
   *
   * @param name The identifier to be extracted
   * @return The extracted simple name
   */
  public static String extractSimpleName(String name) {
    int lastDelimiterIdx = name.lastIndexOf(CatalogConstants.IDENTIFIER_DELIMITER);
    if (lastDelimiterIdx > -1) {
      // plus one means skipping a delimiter.
      return name.substring(lastDelimiterIdx + 1, name.length());
    } else {
      return name;
    }
  }

  public static String getCanonicalTableName(String databaseName, String tableName) {
    StringBuilder sb = new StringBuilder(databaseName);
    sb.append(CatalogConstants.IDENTIFIER_DELIMITER);
    sb.append(tableName);
    return sb.toString();
  }

  public static StoreType getStoreType(final String typeStr) {
    if (typeStr.equalsIgnoreCase(StoreType.CSV.name())) {
      return StoreType.CSV;
    } else if (typeStr.equalsIgnoreCase(StoreType.RAW.name())) {
      return StoreType.RAW;
    } else if (typeStr.equalsIgnoreCase(StoreType.ROWFILE.name())) {
      return StoreType.ROWFILE;
    } else if (typeStr.equalsIgnoreCase(StoreType.RCFILE.name())) {
      return StoreType.RCFILE;
    } else if (typeStr.equalsIgnoreCase(StoreType.PARQUET.name())) {
      return StoreType.PARQUET;
    } else if (typeStr.equalsIgnoreCase(StoreType.SEQUENCEFILE.name())) {
      return StoreType.SEQUENCEFILE;
    } else if (typeStr.equalsIgnoreCase(StoreType.AVRO.name())) {
      return StoreType.AVRO;
    } else if (typeStr.equalsIgnoreCase(StoreType.TEXTFILE.name())) {
      return StoreType.TEXTFILE;
<<<<<<< HEAD
    } else if (typeStr.equalsIgnoreCase(StoreType.ELASTICSEARCH.name())) {
      return StoreType.ELASTICSEARCH;      
=======
    } else if (typeStr.equalsIgnoreCase(StoreType.JSON.name())) {
      return StoreType.JSON;
>>>>>>> cd38dffb
    } else {
      return null;
    }
  }

  public static TableMeta newTableMeta(StoreType type) {
    KeyValueSet defaultProperties = CatalogUtil.newPhysicalProperties(type);
    return new TableMeta(type, defaultProperties);
  }

  public static TableMeta newTableMeta(StoreType type, KeyValueSet options) {
    return new TableMeta(type, options);
  }

  public static TableDesc newTableDesc(String tableName, Schema schema, TableMeta meta, Path path) {
    return new TableDesc(tableName, schema, meta, path.toUri());
  }

  public static TableDesc newTableDesc(TableDescProto proto) {
    return new TableDesc(proto);
  }

  public static PartitionMethodDesc newPartitionMethodDesc(CatalogProtos.PartitionMethodProto proto) {
    return new PartitionMethodDesc(proto);
  }

  /**
  * This method transforms the unqualified names of a given schema into
  * the qualified names.
  *
  * @param tableName a table name to be prefixed
  * @param schema a schema to be transformed
  *
  * @return
  */
  public static SchemaProto getQualfiedSchema(String tableName, SchemaProto schema) {
    SchemaProto.Builder revisedSchema = SchemaProto.newBuilder(schema);
    revisedSchema.clearFields();
    for (ColumnProto col : schema.getFieldsList()) {
      ColumnProto.Builder builder = ColumnProto.newBuilder(col);
      builder.setName(tableName + CatalogConstants.IDENTIFIER_DELIMITER + extractSimpleName(col.getName()));
      revisedSchema.addFields(builder.build());
    }

    return revisedSchema.build();
  }

  public static DataType newDataType(Type type, String code) {
    return newDataType(type, code, 0);
  }

  public static DataType newDataType(Type type, String code, int len) {
    DataType.Builder builder = DataType.newBuilder();
    builder.setType(type)
        .setCode(code)
        .setLength(len);
    return builder.build();
  }

  public static DataType newSimpleDataType(Type type) {
    return DataType.newBuilder().setType(type).build();
  }

  public static DataType [] newSimpleDataTypeArray(Type... types) {
    DataType [] dataTypes = new DataType[types.length];
    for (int i = 0; i < types.length; i++) {
      dataTypes[i] = DataType.newBuilder().setType(types[i]).build();
    }
    return dataTypes;
  }

  public static DataType newDataTypeWithLen(Type type, int length) {
    return DataType.newBuilder().setType(type).setLength(length).build();
  }

  public static String columnToDDLString(Column column) {
    StringBuilder sb = new StringBuilder(denormalizeIdentifier(column.getSimpleName()));
    sb.append(" ").append(column.getDataType().getType());
    if (column.getDataType().hasLength()) {
      sb.append(" (").append(column.getDataType().getLength()).append(")");
    }
    return sb.toString();
  }

  public static boolean isArrayType(TajoDataTypes.Type type) {
    return type.toString().endsWith("_ARRAY");
  }

  /**
   * Checking if the given parameter types are compatible to the defined types of the function.
   * It also considers variable-length function invocations.
   *
   * @param definedTypes The defined function types
   * @param givenTypes The given parameter types
   * @return True if the parameter types are compatible to the defined types.
   */
  public static boolean isMatchedFunction(List<DataType> definedTypes, List<DataType> givenTypes) {

    // below check handles the following cases:
    //
    //   defined arguments          given params    RESULT
    //        ()                        ()            T
    //        ()                       (arg1)         F

    if (definedTypes == null || definedTypes.isEmpty()) { // if no defined argument
      if (givenTypes == null || givenTypes.isEmpty()) {
        return true; // if no defined argument as well as no given parameter
      } else {
        return false; // if no defined argument but there is one or more given parameters.
      }
    }

    // if the number of the given parameters are less than, the invocation is invalid.
    // It should already return false.
    //
    // below check handles the following example cases:
    //
    //   defined             given arguments
    //     (a)                    ()
    //    (a,b)                   (a)

    int definedSize = definedTypes == null ? 0 : definedTypes.size();
    int givenParamSize = givenTypes == null ? 0 : givenTypes.size();
    int paramDiff = givenParamSize - definedSize;
    if (paramDiff < 0) {
      return false;
    }

    // if the lengths of both defined and given parameter types are the same to each other
    if (paramDiff == 0) {
      return checkIfMatchedNonVarLengthFunction(definedTypes, givenTypes, definedSize, true);

    } else { // if variable length parameter match is suspected

      // Invocation parameters can be divided into two parts: non-variable part and variable part.
      //
      // For example, the function definition is as follows:
      //
      // c = func(a int, b float, c text[])
      //
      // If the function invocation is as follows. We can divided them into two parts as we mentioned above.
      //
      // func(  1,   3.0,           'b',   'c',   'd',   ...)
      //      <------------>       <----------------------->
      //     non-variable part          variable part

      // check if the candidate function is a variable-length function.
      if (!checkIfVariableLengthParamDefinition(definedTypes)) {
        return false;
      }

      // check only non-variable part
      if (!checkIfMatchedNonVarLengthFunction(definedTypes, givenTypes, definedSize - 1, false)) {
        return false;
      }

      ////////////////////////////////////////////////////////////////////////////////
      // The below code is for checking the variable part of a candidate function.
      ////////////////////////////////////////////////////////////////////////////////

      // Get a primitive type of the last defined parameter (array)
      TajoDataTypes.Type primitiveTypeOfLastDefinedParam =
          getPrimitiveTypeOf(definedTypes.get(definedTypes.size() - 1).getType());

      Type basisTypeOfVarLengthType = null;
      Type [] varLengthTypesOfGivenParams = new Type[paramDiff + 1]; // including last parameter
      for (int i = 0,j = (definedSize - 1); j < givenParamSize; i++, j++) {
        varLengthTypesOfGivenParams[i] = givenTypes.get(j).getType();

        // chooses the first non-null type as the basis type.
        if (givenTypes.get(j).getType() != Type.NULL_TYPE && basisTypeOfVarLengthType == null) {
          basisTypeOfVarLengthType = givenTypes.get(j).getType();
        } else if (basisTypeOfVarLengthType != null) {
          // If there are more than one type, we choose the most widen type as the basis type.
          basisTypeOfVarLengthType =
              getWidestType(CatalogUtil.newSimpleDataTypeArray(basisTypeOfVarLengthType, givenTypes.get(j).getType()))
              .getType();
        }
      }

      // If basis type is null, it means that all params in variable part is NULL_TYPE.
      // In this case, we set NULL_TYPE to the basis type.
      if (basisTypeOfVarLengthType == null) {
        basisTypeOfVarLengthType = Type.NULL_TYPE;
      }

      // Check if a basis param type is compatible to the variable parameter in the function definition.
      if (!(primitiveTypeOfLastDefinedParam == basisTypeOfVarLengthType ||
          isCompatibleType(primitiveTypeOfLastDefinedParam, basisTypeOfVarLengthType))) {
        return false;
      }

      // If all parameters are equivalent to the basis type
      for (TajoDataTypes.Type type : varLengthTypesOfGivenParams) {
        if (type != Type.NULL_TYPE && !isCompatibleType(primitiveTypeOfLastDefinedParam, type)) {
          return false;
        }
      }

      return true;
    }
  }

  /**
   * It is used when the function definition and function invocation whose the number of parameters are the same.
   *
   * @param definedTypes The parameter definition of a function
   * @param givenTypes invoked parameters
   * @param n Should how many types be checked?
   * @param lastArrayCompatible variable-length compatibility is allowed if true.
   * @return True the parameter definition and invoked definition are compatible to each other
   */
  public static boolean checkIfMatchedNonVarLengthFunction(List<DataType> definedTypes, List<DataType> givenTypes,
                                                           int n, boolean lastArrayCompatible) {
    for (int i = 0; i < n; i++) {
      Type definedType = definedTypes.get(i).getType();
      Type givenType = givenTypes.get(i).getType();

      if (lastArrayCompatible) {
        if (!CatalogUtil.checkIfCompatibleIncludingArray(definedType, givenType)) {
          return false;
        }
      } else {
        if (!CatalogUtil.isCompatibleType(definedType, givenType)) {
          return false;
        }
      }
    }

    return true;
  }

  /**
   * Check if both are compatible to each other. This function includes
   * the compatibility between primitive type and array type.
   * For example, INT8 and INT8_ARRAY is compatible.
   * This method is used to find variable-length functions.
   *
   * @param defined One parameter of the function definition
   * @param given One parameter of the invoked parameters
   * @return True if compatible.
   */
  public static boolean checkIfCompatibleIncludingArray(Type defined, Type given) {
    boolean compatible = isCompatibleType(defined, given);

    if (compatible) {
      return true;
    }

    if (isArrayType(defined)) {
      TajoDataTypes.Type primitiveTypeOfDefined = getPrimitiveTypeOf(defined);
      return isCompatibleType(primitiveTypeOfDefined, given);
    } else {
      return false;
    }
  }

  /**
   * Check if the parameter definition can be variable length.
   *
   * @param definedTypes The parameter definition of a function.
   * @return True if the parameter definition can be variable length.
   */
  public static boolean checkIfVariableLengthParamDefinition(List<DataType> definedTypes) {
    if (definedTypes.size() < 1) { // if no parameter function
      return false;
    }

    // Get the last param type of the function definition.
    Type lastDefinedParamType = definedTypes.get(definedTypes.size() - 1).getType();

    // Check if this function is variable function.
    // if the last defined parameter is not array, it is not a variable length function. It will be false.
    return CatalogUtil.isArrayType(lastDefinedParamType);
  }

  public static Type getPrimitiveTypeOf(Type type) {
    if (!isArrayType(type)) { // If the type is already primitive, it will just return the type.
      return type;
    }
    switch (type) {
    case BOOLEAN_ARRAY: return Type.BOOLEAN;
    case UINT1_ARRAY: return Type.UINT1;
    case UINT2_ARRAY: return Type.UINT2;
    case UINT4_ARRAY: return Type.UINT4;
    case UINT8_ARRAY: return Type.UINT8;
    case INT1_ARRAY: return Type.INT1;
    case INT2_ARRAY: return Type.INT2;
    case INT4_ARRAY: return Type.INT4;
    case INT8_ARRAY: return Type.INT8;
    case FLOAT4_ARRAY: return Type.FLOAT4;
    case FLOAT8_ARRAY: return Type.FLOAT8;
    case NUMERIC_ARRAY: return Type.NUMERIC;
    case CHAR_ARRAY: return Type.CHAR;
    case NCHAR_ARRAY: return Type.NCHAR;
    case VARCHAR_ARRAY: return Type.VARCHAR;
    case NVARCHAR_ARRAY: return Type.NVARCHAR;
    case TEXT_ARRAY: return Type.TEXT;
    case DATE_ARRAY: return Type.DATE;
    case TIME_ARRAY: return Type.TIME;
    case TIMEZ_ARRAY: return Type.TIMEZ;
    case TIMESTAMP_ARRAY: return Type.TIMESTAMP;
    case TIMESTAMPZ_ARRAY: return Type.TIMESTAMPZ;
    case INTERVAL_ARRAY: return Type.INTERVAL;
    default: throw new InvalidOperationException("Invalid array type: " + type.name());
    }
  }

  public static boolean isCompatibleType(final Type definedType, final Type givenType) {

    // No point in going forward because the data type cannot be upper casted.
    if (givenType.getNumber() > definedType.getNumber()) {
      return false;
    }

    boolean flag = definedType == givenType; // if both are the same to each other
    flag |= givenType == Type.NULL_TYPE;     // NULL value is acceptable in any parameter type
    flag |= definedType == Type.ANY;         // ANY can accept any given value.

    if (flag) {
      return true;
    }

    // Checking if a given type can be casted to a corresponding defined type.

    Type actualType = definedType;
    // if definedType is variable length or array, get a primitive type.
    if (CatalogUtil.isArrayType(definedType)) {
      actualType = CatalogUtil.getPrimitiveTypeOf(definedType);
    }

    flag |= DataTypeUtil.isUpperCastable(actualType, givenType);

    return flag;
  }

  /**
   * It picks out the widest range type among given <code>types</code>.
   *
   * Example:
   * <ul>
   *   <li>int, int8  -> int8 </li>
   *   <li>int4, int8, float4  -> float4 </li>
   *   <li>float4, float8 -> float8</li>
   *   <li>float4, text -> exception!</li>
   * </ul>
   *
   * @param types A list of DataTypes
   * @return The widest DataType
   */
  public static DataType getWidestType(DataType...types) {
    DataType widest = types[0];
    for (int i = 1; i < types.length; i++) {

      if (widest.getType() == Type.NULL_TYPE) { // if null, skip this type
        widest = types[i];
        continue;
      }

      if (types[i].getType() != Type.NULL_TYPE) {
        Type candidate = TUtil.getFromNestedMap(OPERATION_CASTING_MAP, widest.getType(), types[i].getType());
        if (candidate == null) {
          throw new InvalidOperationException("No matched operation for those types: " + TUtil.arrayToString
              (types));
        }
        widest = newSimpleDataType(candidate);
      }
    }

    return widest;
  }

  public static CatalogProtos.TableIdentifierProto buildTableIdentifier(String databaseName, String tableName) {
    CatalogProtos.TableIdentifierProto.Builder builder = CatalogProtos.TableIdentifierProto.newBuilder();
    builder.setDatabaseName(databaseName);
    builder.setTableName(tableName);
    return builder.build();
  }

  public static void closeQuietly(Connection conn) {
    try {
      if (conn != null)
        conn.close();
    } catch (SQLException se) {
    }
  }

  public static void closeQuietly(Statement stmt)  {
    try {
      if (stmt != null)
        stmt.close();
    } catch (SQLException se) {
    }
  }

  public static void closeQuietly(ResultSet res) {
    try {
      if (res != null)
        res.close();
    } catch (SQLException se) {
    }
  }

  public static void closeQuietly(Statement stmt, ResultSet res) {
    try {
      closeQuietly(res);
    } finally {
      closeQuietly(stmt);
    }
  }

  public static final Set<String> RESERVED_KEYWORDS_SET = new HashSet<String>();

  static final String [] RESERVED_KEYWORDS = {
      "AS", "ALL", "AND", "ANY", "ASYMMETRIC", "ASC",
      "BOTH",
      "CASE", "CAST", "CREATE", "CROSS", "CURRENT_DATE", "CURRENT_TIME", "CURRENT_TIMESTAMP",
      "DESC", "DISTINCT",
      "END", "ELSE", "EXCEPT",
      "FALSE", "FULL", "FROM",
      "GROUP",
      "HAVING",
      "ILIKE", "IN", "INNER", "INTERSECT", "INTO", "IS",
      "JOIN",
      "LEADING", "LEFT", "LIKE", "LIMIT",
      "NATURAL", "NOT", "NULL",
      "ON", "OUTER", "OR", "ORDER",
      "RIGHT",
      "SELECT", "SOME", "SYMMETRIC",
      "TABLE", "THEN", "TRAILING", "TRUE",
      "OVER",
      "UNION", "UNIQUE", "USING",
      "WHEN", "WHERE", "WINDOW", "WITH"
  };

  static {
    for (String keyword : RESERVED_KEYWORDS) {
      RESERVED_KEYWORDS_SET.add(keyword);
    }
  }

  public static AlterTableDesc renameColumn(String tableName, String oldColumName, String newColumName,
                                            AlterTableType alterTableType) {
    final AlterTableDesc alterTableDesc = new AlterTableDesc();
    alterTableDesc.setTableName(tableName);
    alterTableDesc.setColumnName(oldColumName);
    alterTableDesc.setNewColumnName(newColumName);
    alterTableDesc.setAlterTableType(alterTableType);
    return alterTableDesc;
  }

  public static AlterTableDesc renameTable(String tableName, String newTableName, AlterTableType alterTableType) {
    final AlterTableDesc alterTableDesc = new AlterTableDesc();
    alterTableDesc.setTableName(tableName);
    alterTableDesc.setNewTableName(newTableName);
    alterTableDesc.setAlterTableType(alterTableType);
    return alterTableDesc;
  }

  public static AlterTableDesc addNewColumn(String tableName, Column column, AlterTableType alterTableType) {
    final AlterTableDesc alterTableDesc = new AlterTableDesc();
    alterTableDesc.setTableName(tableName);
    alterTableDesc.setAddColumn(column);
    alterTableDesc.setAlterTableType(alterTableType);
    return alterTableDesc;
  }

  /* It is the relationship graph of type conversions. */
  public static final Map<Type, Map<Type, Type>> OPERATION_CASTING_MAP = Maps.newHashMap();

  static {
    // Type Conversion Map
    TUtil.putToNestedMap(OPERATION_CASTING_MAP, Type.BOOLEAN, Type.BOOLEAN, Type.BOOLEAN);

    TUtil.putToNestedMap(OPERATION_CASTING_MAP, Type.INT1, Type.INT1, Type.INT1);
    TUtil.putToNestedMap(OPERATION_CASTING_MAP, Type.INT1, Type.INT2, Type.INT2);
    TUtil.putToNestedMap(OPERATION_CASTING_MAP, Type.INT1, Type.INT4, Type.INT4);
    TUtil.putToNestedMap(OPERATION_CASTING_MAP, Type.INT1, Type.INT8, Type.INT8);
    TUtil.putToNestedMap(OPERATION_CASTING_MAP, Type.INT1, Type.FLOAT4, Type.FLOAT4);
    TUtil.putToNestedMap(OPERATION_CASTING_MAP, Type.INT1, Type.FLOAT8, Type.FLOAT8);
    TUtil.putToNestedMap(OPERATION_CASTING_MAP, Type.INT1, Type.TEXT, Type.TEXT);

    TUtil.putToNestedMap(OPERATION_CASTING_MAP, Type.INT2, Type.INT1, Type.INT2);
    TUtil.putToNestedMap(OPERATION_CASTING_MAP, Type.INT2, Type.INT2, Type.INT2);
    TUtil.putToNestedMap(OPERATION_CASTING_MAP, Type.INT2, Type.INT4, Type.INT4);
    TUtil.putToNestedMap(OPERATION_CASTING_MAP, Type.INT2, Type.INT8, Type.INT8);
    TUtil.putToNestedMap(OPERATION_CASTING_MAP, Type.INT2, Type.FLOAT4, Type.FLOAT4);
    TUtil.putToNestedMap(OPERATION_CASTING_MAP, Type.INT2, Type.FLOAT8, Type.FLOAT8);
    TUtil.putToNestedMap(OPERATION_CASTING_MAP, Type.INT2, Type.TEXT, Type.TEXT);

    TUtil.putToNestedMap(OPERATION_CASTING_MAP, Type.INT4, Type.INT1, Type.INT4);
    TUtil.putToNestedMap(OPERATION_CASTING_MAP, Type.INT4, Type.INT2, Type.INT4);
    TUtil.putToNestedMap(OPERATION_CASTING_MAP, Type.INT4, Type.INT4, Type.INT4);
    TUtil.putToNestedMap(OPERATION_CASTING_MAP, Type.INT4, Type.INT8, Type.INT8);
    TUtil.putToNestedMap(OPERATION_CASTING_MAP, Type.INT4, Type.FLOAT4, Type.FLOAT4);
    TUtil.putToNestedMap(OPERATION_CASTING_MAP, Type.INT4, Type.FLOAT8, Type.FLOAT8);
    TUtil.putToNestedMap(OPERATION_CASTING_MAP, Type.INT4, Type.TEXT, Type.TEXT);

    TUtil.putToNestedMap(OPERATION_CASTING_MAP, Type.INT8, Type.INT1, Type.INT8);
    TUtil.putToNestedMap(OPERATION_CASTING_MAP, Type.INT8, Type.INT2, Type.INT8);
    TUtil.putToNestedMap(OPERATION_CASTING_MAP, Type.INT8, Type.INT4, Type.INT8);
    TUtil.putToNestedMap(OPERATION_CASTING_MAP, Type.INT8, Type.INT8, Type.INT8);
    TUtil.putToNestedMap(OPERATION_CASTING_MAP, Type.INT8, Type.FLOAT4, Type.FLOAT4);
    TUtil.putToNestedMap(OPERATION_CASTING_MAP, Type.INT8, Type.FLOAT8, Type.FLOAT8);
    TUtil.putToNestedMap(OPERATION_CASTING_MAP, Type.INT8, Type.TEXT, Type.TEXT);

    TUtil.putToNestedMap(OPERATION_CASTING_MAP, Type.FLOAT4, Type.INT1, Type.FLOAT4);
    TUtil.putToNestedMap(OPERATION_CASTING_MAP, Type.FLOAT4, Type.INT2, Type.FLOAT4);
    TUtil.putToNestedMap(OPERATION_CASTING_MAP, Type.FLOAT4, Type.INT4, Type.FLOAT4);
    TUtil.putToNestedMap(OPERATION_CASTING_MAP, Type.FLOAT4, Type.INT8, Type.FLOAT4);
    TUtil.putToNestedMap(OPERATION_CASTING_MAP, Type.FLOAT4, Type.FLOAT4, Type.FLOAT4);
    TUtil.putToNestedMap(OPERATION_CASTING_MAP, Type.FLOAT4, Type.FLOAT8, Type.FLOAT8);
    TUtil.putToNestedMap(OPERATION_CASTING_MAP, Type.FLOAT4, Type.TEXT, Type.TEXT);

    TUtil.putToNestedMap(OPERATION_CASTING_MAP, Type.FLOAT8, Type.INT1, Type.FLOAT8);
    TUtil.putToNestedMap(OPERATION_CASTING_MAP, Type.FLOAT8, Type.INT2, Type.FLOAT8);
    TUtil.putToNestedMap(OPERATION_CASTING_MAP, Type.FLOAT8, Type.INT4, Type.FLOAT8);
    TUtil.putToNestedMap(OPERATION_CASTING_MAP, Type.FLOAT8, Type.INT8, Type.FLOAT8);
    TUtil.putToNestedMap(OPERATION_CASTING_MAP, Type.FLOAT8, Type.FLOAT4, Type.FLOAT8);
    TUtil.putToNestedMap(OPERATION_CASTING_MAP, Type.FLOAT8, Type.FLOAT8, Type.FLOAT8);
    TUtil.putToNestedMap(OPERATION_CASTING_MAP, Type.FLOAT8, Type.TEXT, Type.TEXT);

    TUtil.putToNestedMap(OPERATION_CASTING_MAP, Type.TEXT, Type.TIMESTAMP, Type.TIMESTAMP);
    TUtil.putToNestedMap(OPERATION_CASTING_MAP, Type.TIMESTAMP, Type.TIMESTAMP, Type.TIMESTAMP);
    TUtil.putToNestedMap(OPERATION_CASTING_MAP, Type.TIMESTAMP, Type.TEXT, Type.TEXT);
    TUtil.putToNestedMap(OPERATION_CASTING_MAP, Type.TEXT, Type.TEXT, Type.TEXT);

    TUtil.putToNestedMap(OPERATION_CASTING_MAP, Type.TIME, Type.TIME, Type.TIME);
    TUtil.putToNestedMap(OPERATION_CASTING_MAP, Type.DATE, Type.DATE, Type.DATE);

    TUtil.putToNestedMap(OPERATION_CASTING_MAP, Type.INET4, Type.INET4, Type.INET4);
  }

  // table default properties
  public static final String BLOCK_SIZE           = "parquet.block.size";
  public static final String PAGE_SIZE            = "parquet.page.size";
  public static final String COMPRESSION          = "parquet.compression";
  public static final String ENABLE_DICTIONARY    = "parquet.enable.dictionary";
  public static final String VALIDATION           = "parquet.validation";

  public static KeyValueSet newPhysicalProperties(StoreType type) {
    KeyValueSet options = new KeyValueSet();
    if (StoreType.CSV == type || StoreType.TEXTFILE == type) {
      options.set(StorageConstants.TEXT_DELIMITER, StorageConstants.DEFAULT_FIELD_DELIMITER);
    } else if (StoreType.JSON == type) {
      options.set(StorageConstants.TEXT_SERDE_CLASS, "org.apache.tajo.storage.json.JsonLineSerDe");
    } else if (StoreType.RCFILE == type) {
      options.set(StorageConstants.RCFILE_SERDE, StorageConstants.DEFAULT_BINARY_SERDE);
    } else if (StoreType.SEQUENCEFILE == type) {
      options.set(StorageConstants.SEQUENCEFILE_SERDE, StorageConstants.DEFAULT_TEXT_SERDE);
      options.set(StorageConstants.SEQUENCEFILE_DELIMITER, StorageConstants.DEFAULT_FIELD_DELIMITER);
    } else if (type == StoreType.PARQUET) {
      options.set(BLOCK_SIZE, StorageConstants.PARQUET_DEFAULT_BLOCK_SIZE);
      options.set(PAGE_SIZE, StorageConstants.PARQUET_DEFAULT_PAGE_SIZE);
      options.set(COMPRESSION, StorageConstants.PARQUET_DEFAULT_COMPRESSION_CODEC_NAME);
      options.set(ENABLE_DICTIONARY, StorageConstants.PARQUET_DEFAULT_IS_DICTIONARY_ENABLED);
      options.set(VALIDATION, StorageConstants.PARQUET_DEFAULT_IS_VALIDATION_ENABLED);
    }

    return options;
  }
}<|MERGE_RESOLUTION|>--- conflicted
+++ resolved
@@ -280,13 +280,10 @@
       return StoreType.AVRO;
     } else if (typeStr.equalsIgnoreCase(StoreType.TEXTFILE.name())) {
       return StoreType.TEXTFILE;
-<<<<<<< HEAD
+    } else if (typeStr.equalsIgnoreCase(StoreType.JSON.name())) {
+      return StoreType.JSON;
     } else if (typeStr.equalsIgnoreCase(StoreType.ELASTICSEARCH.name())) {
       return StoreType.ELASTICSEARCH;      
-=======
-    } else if (typeStr.equalsIgnoreCase(StoreType.JSON.name())) {
-      return StoreType.JSON;
->>>>>>> cd38dffb
     } else {
       return null;
     }
