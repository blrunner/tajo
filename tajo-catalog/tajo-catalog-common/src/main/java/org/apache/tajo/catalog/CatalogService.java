/**
 * Licensed to the Apache Software Foundation (ASF) under one
 * or more contributor license agreements.  See the NOTICE file
 * distributed with this work for additional information
 * regarding copyright ownership.  The ASF licenses this file
 * to you under the Apache License, Version 2.0 (the
 * "License"); you may not use this file except in compliance
 * with the License.  You may obtain a copy of the License at
 *
 *     http://www.apache.org/licenses/LICENSE-2.0
 *
 * Unless required by applicable law or agreed to in writing, software
 * distributed under the License is distributed on an "AS IS" BASIS,
 * WITHOUT WARRANTIES OR CONDITIONS OF ANY KIND, either express or implied.
 * See the License for the specific language governing permissions and
 * limitations under the License.
 */

package org.apache.tajo.catalog;

<<<<<<< HEAD
import org.apache.tajo.catalog.exception.CatalogException;
=======
import org.apache.tajo.catalog.exception.UndefinedFunctionException;
import org.apache.tajo.catalog.exception.UndefinedPartitionException;
>>>>>>> c2aef7d3
import org.apache.tajo.catalog.partition.PartitionMethodDesc;
import org.apache.tajo.catalog.proto.CatalogProtos;
import org.apache.tajo.catalog.proto.CatalogProtos.ColumnProto;
import org.apache.tajo.catalog.proto.CatalogProtos.DatabaseProto;
import org.apache.tajo.catalog.proto.CatalogProtos.IndexProto;
import org.apache.tajo.catalog.proto.CatalogProtos.TableDescriptorProto;
import org.apache.tajo.catalog.proto.CatalogProtos.TableOptionProto;
import org.apache.tajo.catalog.proto.CatalogProtos.TablePartitionProto;
import org.apache.tajo.catalog.proto.CatalogProtos.TableStatsProto;
import org.apache.tajo.common.TajoDataTypes.DataType;

import java.sql.SQLException;
import java.util.Collection;
import java.util.List;

import static org.apache.tajo.catalog.proto.CatalogProtos.AlterTablespaceProto;
import static org.apache.tajo.catalog.proto.CatalogProtos.FunctionType;
import static org.apache.tajo.catalog.proto.CatalogProtos.TablespaceProto;
import static org.apache.tajo.catalog.proto.CatalogProtos.UpdateTableStatsProto;


public interface CatalogService {

  /**
   *
   * @param tableSpaceName Tablespace name to be created
   * @return True if tablespace is created successfully. Otherwise, it will return FALSE.
   */
  Boolean createTablespace(String tableSpaceName, String uri);

  /**
   *
   * @param tableSpaceName Tablespace name to be created
   * @return True if tablespace is created successfully. Otherwise, it will return FALSE.
   */
  Boolean existTablespace(String tableSpaceName);

  /**
   *
   * @param tableSpaceName Tablespace name to be created
   * @return True if tablespace is created successfully. Otherwise, it will return FALSE.
   */
  Boolean dropTablespace(String tableSpaceName);

  /**
   *
   * @return All tablespace names
   */
  Collection<String> getAllTablespaceNames();
  
  /**
   * 
   */
  List<TablespaceProto> getAllTablespaces();

  /**
   *
   * @param tablespaceName Tablespace name to get
   * @return Tablespace description
   */
  TablespaceProto getTablespace(String tablespaceName);

  /**
   *
   * @param alterTablespace AlterTablespace
   * @return True if update is successfully.
   */
  Boolean alterTablespace(AlterTablespaceProto alterTablespace);

  /**
   *
   * @param databaseName Database name to be created
   * @return True if database is created successfully. Otherwise, it will return FALSE.
   */
  Boolean createDatabase(String databaseName, String tablespaceName);

  /**
   *
   * @param databaseName Database name to be dropped
   * @return True if database is dropped successfully. Otherwise, it will return FALSE.
   */
  Boolean dropDatabase(String databaseName);

  /**
   *
   * @param databaseName Database name to be checked
   * @return True if database exists. Otherwise, it will return FALSE.
   */
  Boolean existDatabase(String databaseName);

  /**
   *
   * @return All database names
   */
  Collection<String> getAllDatabaseNames();
  
  /**
   * 
   */
  List<DatabaseProto> getAllDatabases();

  /**
   * Get a table description by name
   * @param tableName table name
   * @return a table description
   * @see TableDesc
   * @throws Throwable
   */
  TableDesc getTableDesc(String databaseName, String tableName);

  /**
   * Get a table description by name
   * @return a table description
   * @see TableDesc
   * @throws Throwable
   */
  TableDesc getTableDesc(String qualifiedName);

  /**
   *
   * @return All table names which belong to a given database.
   */
  Collection<String> getAllTableNames(String databaseName);
  
  /**
   * 
   */
  List<TableDescriptorProto> getAllTables();
  
  List<TableOptionProto> getAllTableOptions();
  
  List<TableStatsProto> getAllTableStats();
  
  /**
   * 
   */
  List<ColumnProto> getAllColumns();

  /**
   *
   * @return All FunctionDescs
   */
  Collection<FunctionDesc> getFunctions();

  /**
   * Add a table via table description
   * @see TableDesc
   * @throws Throwable
   */
  boolean createTable(TableDesc desc);


  /**
   * Drop a table by name
   *
   * @param tableName table name
   * @throws Throwable
   */
  boolean dropTable(String tableName);

  boolean existsTable(String databaseName, String tableName);

  boolean existsTable(String tableName);

  PartitionMethodDesc getPartitionMethod(String databaseName, String tableName);

  boolean existPartitionMethod(String databaseName, String tableName);

  CatalogProtos.PartitionDescProto getPartition(String databaseName, String tableName, String partitionName)
      throws UndefinedPartitionException;

  List<CatalogProtos.PartitionDescProto> getPartitions(String databaseName, String tableName);

  List<TablePartitionProto> getPartitionsByDirectSql(String databaseName, String tableName,
                                                         String directSql) throws CatalogException;
  List<TablePartitionProto> getAllPartitions();

  boolean createIndex(IndexDesc index);

  boolean existIndexByName(String databaseName, String indexName);

  boolean existIndexByColumn(String databaseName, String tableName, String columnName);

  IndexDesc getIndexByName(String databaseName, String indexName);

  IndexDesc getIndexByColumn(String databaseName, String tableName, String columnName);

  boolean dropIndex(String databaseName, String indexName);
  
  List<IndexProto> getAllIndexes();

  boolean createFunction(FunctionDesc funcDesc);

  boolean dropFunction(String signature);

  FunctionDesc getFunction(String signature, DataType... paramTypes) throws UndefinedFunctionException;

  FunctionDesc getFunction(String signature, FunctionType funcType, DataType... paramTypes) throws UndefinedFunctionException;

  boolean containFunction(String signature, DataType... paramTypes);

  boolean containFunction(String signature, FunctionType funcType, DataType... paramTypes);

  /**
  * Add a table via table description
  * @see AlterTableDesc
  * @throws Throwable
  */
  boolean alterTable(AlterTableDesc desc);

  boolean updateTableStats(UpdateTableStatsProto stats);



}<|MERGE_RESOLUTION|>--- conflicted
+++ resolved
@@ -18,12 +18,9 @@
 
 package org.apache.tajo.catalog;
 
-<<<<<<< HEAD
 import org.apache.tajo.catalog.exception.CatalogException;
-=======
 import org.apache.tajo.catalog.exception.UndefinedFunctionException;
 import org.apache.tajo.catalog.exception.UndefinedPartitionException;
->>>>>>> c2aef7d3
 import org.apache.tajo.catalog.partition.PartitionMethodDesc;
 import org.apache.tajo.catalog.proto.CatalogProtos;
 import org.apache.tajo.catalog.proto.CatalogProtos.ColumnProto;
@@ -197,8 +194,8 @@
 
   List<CatalogProtos.PartitionDescProto> getPartitions(String databaseName, String tableName);
 
-  List<TablePartitionProto> getPartitionsByDirectSql(String databaseName, String tableName,
-                                                         String directSql) throws CatalogException;
+  List<TablePartitionProto> getPartitionsByDirectSql(String databaseName, String tableName, String directSql);
+
   List<TablePartitionProto> getAllPartitions();
 
   boolean createIndex(IndexDesc index);
