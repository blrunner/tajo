/**
 * Licensed to the Apache Software Foundation (ASF) under one
 * or more contributor license agreements.  See the NOTICE file
 * distributed with this work for additional information
 * regarding copyright ownership.  The ASF licenses this file
 * to you under the Apache License, Version 2.0 (the
 * "License"); you may not use this file except in compliance
 * with the License.  You may obtain a copy of the License at
 *
 *     http://www.apache.org/licenses/LICENSE-2.0
 *
 * Unless required by applicable law or agreed to in writing, software
 * distributed under the License is distributed on an "AS IS" BASIS,
 * WITHOUT WARRANTIES OR CONDITIONS OF ANY KIND, either express or implied.
 * See the License for the specific language governing permissions and
 * limitations under the License.
 */

option java_package = "org.apache.tajo.catalog.proto";
option java_outer_classname = "CatalogProtos";
option optimize_for = SPEED;
option java_generic_services = false;
option java_generate_equals_and_hash = true;

import "DataTypes.proto";
import "PrimitiveProtos.proto";

enum StoreType {
  MEM = 0;
  CSV = 1;
  RAW = 2;
  RCFILE = 3;
  ROWFILE = 4;
  HCFILE = 5;
  PARQUET = 7;
  SEQUENCEFILE = 8;
  AVRO = 9;
  TEXTFILE = 10;
  JSON = 11;
  HBASE = 12;
  SYSTEM = 13;
}

enum OrderType {
  ORDER_NONE = 0;
  ASC = 1;
  DSC = 2;
}

enum PartitionType {
  RANGE = 0;
  HASH = 1;
  LIST = 2;
  COLUMN = 3;
}

enum AlterTableType {
  RENAME_TABLE = 0;
  RENAME_COLUMN = 1;
  ADD_COLUMN = 2;
  ADD_PARTITION = 3;
  DROP_PARTITION = 4;
  SET_PROPERTY = 5;
}

message ColumnProto {
  required string name = 1;
  optional int32 tid = 2;
  required DataType dataType = 3;
}

message SchemaProto {
  repeated ColumnProto fields = 1;
}

message FragmentProto {
  required string id = 1;
  required string storeType = 2;
  required bytes contents = 3;
}

message TableProto {
  required string storeType = 1;
  optional KeyValueSetProto params = 2;
}

message CreateTablespaceRequest {
  required string tablespace_name = 1;
  required string tablespace_uri = 2;
}

message CreateDatabaseRequest {
  required string database_name = 1;
  optional string tablespace_name = 2;
}

message TableDescProto {
  required string table_name = 2;
  optional string path = 3;
  required TableProto meta = 4;
  required SchemaProto schema = 5;
  optional TableStatsProto stats = 6;
  optional PartitionMethodProto partition = 7;
  optional bool isExternal = 8 [default = false];
}

message TableIdentifierProto {
  required string database_name = 1;
  required string table_name = 2;
  optional int32 dbId = 3;
  optional int32 tid = 4;
}

message NamespaceProto {
  required string database_name = 1;
  optional string namespace = 2;
}

message IndexDescProto {
  required TableIdentifierProto tableIdentifier = 1;
  required string indexName = 2;
  required ColumnProto column = 3;
  required IndexMethod indexMethod = 4;
  optional bool isUnique = 5 [default = false];
  optional bool isClustered = 6 [default = false];
  optional bool isAscending = 7 [default = false];
}

enum IndexMethod {
  TWO_LEVEL_BIN_TREE = 0;
  BTREE_IDX = 1;
  HASH_IDX = 2;
  BITMAP_IDX = 3;
}

message GetIndexesProto {
  repeated IndexProto index = 1;
}

<<<<<<< HEAD
message GetTableOptionsProto {
  repeated TableOptionProto tableOption = 1;
}

message GetTableStatsProto {
  repeated TableStatsProto stat = 1;
}

message GetTablePartitionsProto {
  repeated TablePartitionProto part = 1;
}

message AddPartitionsProto {
  required TableIdentifierProto tableIdentifier = 1;
  repeated PartitionDescProto partitionDesc = 2;
}


=======
>>>>>>> c50a5dad
message IndexProto {
  required int32 dbId = 1;
  required int32 tId = 2;
  required string indexName = 3;
  required string columnName = 4;
  required string dataType = 5;
  required string indexType = 6;
  optional bool isUnique = 7 [default = false];
  optional bool isClustered = 8 [default = false];
  optional bool isAscending = 9 [default = false];
}

message TableOptionProto {
  required int32 tid = 1;
  required KeyValueProto keyval = 2;
}

message TablePartitionProto {
  required int32 partition_id = 1;
  required int32 tid = 2;
  optional string partitionName = 3;
  optional string path = 4;
}

message GetIndexByColumnRequest {
  required TableIdentifierProto tableIdentifier = 1;
  required string columnName = 2;
}

message IndexNameProto {
  required string databaseName = 1;
  optional string namespace = 2;
  required string indexName = 3;
}

message GetFunctionsResponse {
  repeated FunctionDescProto functionDesc = 1;
}

message UnregisterFunctionRequest {
  required string signature = 1;
}

message GetFunctionMetaRequest {
  required string signature = 1;
  optional FunctionType functionType = 2;
  repeated DataType parameterTypes = 3;
}

message ContainFunctionRequest {
  required string signature = 1;
  optional FunctionType functionType = 2;
  repeated DataType parameterTypes = 3;
}

message TableStatsProto {
  required int64 numRows = 1;
  required int64 numBytes = 2;
  optional int32 numBlocks = 4;
  optional int32 numShuffleOutputs = 5;
  optional int64 avgRows = 6;
  optional int64 readBytes = 7;
  repeated ColumnStatsProto colStat = 8;
  optional int32 tid = 9;
  repeated PartitionDescProto partitions = 10;
}

message ColumnStatsProto {
  required ColumnProto column = 1;
  optional int64 numDistVal = 2;
  optional int64 numNulls = 3;
  optional bytes minValue = 4;
  optional bytes maxValue = 5;
}

enum StatType {
  TABLE_NUM_ROWS = 0;
  TABLE_NUM_BLOCKS = 1;
  TABLE_NUM_PARTITIONS = 2;
  TABLE_AVG_ROWS = 3;
  TABLE_NUM_BYTES = 4;

  COLUMN_NUM_NDV = 5;
  COLUMN_NUM_NULLS = 6;
}

message StatSetProto {
  repeated StatProto stats = 1;
}

message StatProto {
  required StatType type = 1;
  required int64 value = 2;
}

message ServerNameProto {
  required string serverName = 1;
  required string hostName = 2;
  required int32 port = 3;
}

message TupleComparatorSpecProto {
  required int32 columnId = 1;
  optional bool ascending = 2 [default = true];
  optional bool nullFirst = 3 [default = false];
}

message SortSpecProto {
  required ColumnProto column = 1;
  optional bool ascending = 2 [default = true];
  optional bool nullFirst = 3 [default = false];
}

message PartitionMethodProto {
  required TableIdentifierProto tableIdentifier = 1;
  required PartitionType partitionType = 2;
  required string expression = 3;
  required SchemaProto expressionSchema = 4;
}

message PartitionDescProto {
  required string partitionName = 1;
  repeated PartitionKeyProto partitionKeys = 2;
  optional string path = 3;
}

message PartitionKeyProto {
  required string columnName = 1;
  required string partitionValue = 2;
}

message PartitionIdentifierProto {
  required string databaseName = 1;
  required string tableName = 2;
  optional string partitionName = 3;
}

message TablespaceProto {
  required string spaceName = 1;
  required string uri = 2;
  optional string handler = 3;
  optional int32 id = 4; 
}

message DatabaseProto {
 	required int32 spaceId = 1;
 	required int32 id = 2;
 	required string name = 3;
}

message TableDescriptorProto {
	required int32 dbId = 1;
	required int32 tid = 2;
	required string name = 3;
	optional string tableType = 4;
	required string path = 5;
	required string storeType = 6;
}

message AlterTablespaceProto {
  required string spaceName = 1;
  repeated AlterTablespaceCommand command = 2;

  enum AlterTablespaceType {
    LOCATION = 0;
  }

  message SetLocation {
    required string uri = 1;
  }

  message AlterTablespaceCommand {
    required AlterTablespaceType type = 1;
    optional SetLocation location = 2;
  }
}

message AlterTableDescProto {
  required string tableName = 1;
  optional string newTableName = 2 ;
  optional ColumnProto addColumn = 3;
  optional AlterColumnProto alterColumnName = 4;
  required AlterTableType alterTableType = 5;
  optional PartitionDescProto partitionDesc = 6;
  optional KeyValueSetProto params = 7;
}

message AlterColumnProto {
  required string oldColumnName = 1;
  required string newColumnName = 2;
}

message UpdateTableStatsProto {
  required string tableName = 1;
  required TableStatsProto stats = 2;
}

////////////////////////////////////////////////
// Function and UDF Section
////////////////////////////////////////////////

enum FunctionType {
  GENERAL = 0;
  AGGREGATION = 1;
  DISTINCT_AGGREGATION = 2;
  WINDOW = 3;
  UDF = 4;
  UDA = 5;
  DISTINCT_UDA = 6;
  WINDOW_UDA = 7;
}

message FunctionDescProto {
  required FunctionSignatureProto signature = 1;
  required FunctionSupplementProto supplement = 2;
  required FunctionInvocationProto invocation = 3;
}

message FunctionSignatureProto {
  required FunctionType type = 1;
  required string name = 2;
  required DataType returnType = 3;
  repeated DataType parameterTypes = 4;
}

message FunctionSupplementProto {
  optional string shortDescription = 1;
  optional string detail = 2;
  optional string example = 3;
}

message FunctionInvocationProto {
  optional ClassBaseInvocationDescProto legacy = 1;
  optional StaticMethodInvocationDescProto scalar = 2;
  optional ClassBaseInvocationDescProto aggregation = 3;
  optional StaticMethodInvocationDescProto scalarJIT = 4;
  optional ClassBaseInvocationDescProto aggregationJIT = 5;
  optional PythonInvocationDescProto python = 6;
}

message ClassBaseInvocationDescProto {
  required string className = 1;
}

message StaticMethodInvocationDescProto {
  required string className = 1;
  required string methodName = 2;
  required string returnClass = 3;
  repeated string paramClasses = 4;
}

message PythonInvocationDescProto {
  required string funcName = 1;
  required string filePath = 2;
  required bool isScalarFunction = 3;
}

message TableResponse {
  required ReturnState state = 1;
  optional TableDescProto table = 2;
}

message FunctionResponse {
  required ReturnState state = 1;
  optional FunctionDescProto function = 2;
}

message FunctionListResponse {
  required ReturnState state = 1;
  repeated FunctionDescProto function = 2;
}<|MERGE_RESOLUTION|>--- conflicted
+++ resolved
@@ -137,27 +137,6 @@
   repeated IndexProto index = 1;
 }
 
-<<<<<<< HEAD
-message GetTableOptionsProto {
-  repeated TableOptionProto tableOption = 1;
-}
-
-message GetTableStatsProto {
-  repeated TableStatsProto stat = 1;
-}
-
-message GetTablePartitionsProto {
-  repeated TablePartitionProto part = 1;
-}
-
-message AddPartitionsProto {
-  required TableIdentifierProto tableIdentifier = 1;
-  repeated PartitionDescProto partitionDesc = 2;
-}
-
-
-=======
->>>>>>> c50a5dad
 message IndexProto {
   required int32 dbId = 1;
   required int32 tId = 2;
@@ -278,6 +257,11 @@
   required SchemaProto expressionSchema = 4;
 }
 
+message AddPartitionsProto {
+  required TableIdentifierProto tableIdentifier = 1;
+  repeated PartitionDescProto partitionDesc = 2;
+}
+
 message PartitionDescProto {
   required string partitionName = 1;
   repeated PartitionKeyProto partitionKeys = 2;
