/**
 * Licensed to the Apache Software Foundation (ASF) under one
 * or more contributor license agreements.  See the NOTICE file
 * distributed with this work for additional information
 * regarding copyright ownership.  The ASF licenses this file
 * to you under the Apache License, Version 2.0 (the
 * "License"); you may not use this file except in compliance
 * with the License.  You may obtain a copy of the License at
 *
 *     http://www.apache.org/licenses/LICENSE-2.0
 *
 * Unless required by applicable law or agreed to in writing, software
 * distributed under the License is distributed on an "AS IS" BASIS,
 * WITHOUT WARRANTIES OR CONDITIONS OF ANY KIND, either express or implied.
 * See the License for the specific language governing permissions and
 * limitations under the License.
 */

option java_package = "org.apache.tajo.catalog.proto";
option java_outer_classname = "CatalogProtos";
option optimize_for = SPEED;
option java_generic_services = false;
option java_generate_equals_and_hash = true;

import "DataTypes.proto";
import "PrimitiveProtos.proto";

enum StoreType {
  MEM = 0;
  TEXTFILE = 1;
  RAW = 2;
  RCFILE = 3;
  ROWFILE = 4;
  HCFILE = 5;
  ORC = 6;
  PARQUET = 7;
  SEQUENCEFILE = 8;
  AVRO = 9;
  JSON = 10;
  HBASE = 11;
  SYSTEM = 12;
}

enum OrderType {
  ORDER_NONE = 0;
  ASC = 1;
  DSC = 2;
}

enum PartitionType {
  RANGE = 0;
  HASH = 1;
  LIST = 2;
  COLUMN = 3;
}

enum AlterTableType {
  RENAME_TABLE = 0;
  RENAME_COLUMN = 1;
  ADD_COLUMN = 2;
  ADD_PARTITION = 3;
  DROP_PARTITION = 4;
  SET_PROPERTY = 5;
}

message ColumnProto {
  required string name = 1;
  optional int32 tid = 2;
  required DataType dataType = 3;
}

message SchemaProto {
  repeated ColumnProto fields = 1;
}

message FragmentProto {
  required string id = 1;
  required string storeType = 2;
  required bytes contents = 3;
}

message TableProto {
  required string storeType = 1;
  optional KeyValueSetProto params = 2;
}

message CreateTablespaceRequest {
  required string tablespace_name = 1;
  required string tablespace_uri = 2;
}

message CreateDatabaseRequest {
  required string database_name = 1;
  optional string tablespace_name = 2;
}

message TableDescProto {
  required string table_name = 2;
  optional string path = 3;
  required TableProto meta = 4;
  required SchemaProto schema = 5;
  optional TableStatsProto stats = 6;
  optional PartitionMethodProto partition = 7;
  optional bool isExternal = 8 [default = false];
}

message TableIdentifierProto {
  required string database_name = 1;
  required string table_name = 2;
  optional int32 dbId = 3;
  optional int32 tid = 4;
}

message NamespaceProto {
  required string database_name = 1;
  optional string namespace = 2;
}

message IndexDescProto {
  required TableIdentifierProto tableIdentifier = 1;
  required string indexName = 2;
  required IndexMethod indexMethod = 3;
  required string indexPath = 4;
  repeated SortSpecProto key_sort_specs = 5;
  required SchemaProto targetRelationSchema = 6;
  optional bool isUnique = 7 [default = false];
  optional bool isClustered = 8 [default = false];
}

enum IndexMethod {
  TWO_LEVEL_BIN_TREE = 0;
  BTREE_IDX = 1;
  HASH_IDX = 2;
  BITMAP_IDX = 3;
}

message IndexNameProto {
  required string databaseName = 1;
  optional string namespace = 2;
  required string indexName = 3;
}

message TableOptionProto {
  required int32 tid = 1;
  required KeyValueProto keyval = 2;
}

message TablePartitionProto {
  required int32 partition_id = 1;
  required int32 tid = 2;
  optional string partitionName = 3;
  optional string path = 4;
}

<<<<<<< HEAD
message TablePartitionKeysProto {
  required int32 partition_id = 1;
  required string columnName = 2;
  required string partitionValue = 3;
}

message GetIndexByColumnRequest {
  required TableIdentifierProto tableIdentifier = 1;
  required string columnName = 2;
}

message IndexNameProto {
  required string databaseName = 1;
  optional string namespace = 2;
  required string indexName = 3;
}

=======
>>>>>>> 9840d378
message GetFunctionsResponse {
  repeated FunctionDescProto functionDesc = 1;
}

message UnregisterFunctionRequest {
  required string signature = 1;
}

message GetFunctionMetaRequest {
  required string signature = 1;
  optional FunctionType functionType = 2;
  repeated DataType parameterTypes = 3;
}

message ContainFunctionRequest {
  required string signature = 1;
  optional FunctionType functionType = 2;
  repeated DataType parameterTypes = 3;
}

message TableStatsProto {
  required int64 numRows = 1;
  required int64 numBytes = 2;
  optional int32 numBlocks = 4;
  optional int32 numShuffleOutputs = 5;
  optional int64 avgRows = 6;
  optional int64 readBytes = 7;
  repeated ColumnStatsProto colStat = 8;
  optional int32 tid = 9;
}

message ColumnStatsProto {
  required ColumnProto column = 1;
  optional int64 numDistVal = 2;
  optional int64 numNulls = 3;
  optional bytes minValue = 4;
  optional bytes maxValue = 5;
}

enum StatType {
  TABLE_NUM_ROWS = 0;
  TABLE_NUM_BLOCKS = 1;
  TABLE_NUM_PARTITIONS = 2;
  TABLE_AVG_ROWS = 3;
  TABLE_NUM_BYTES = 4;

  COLUMN_NUM_NDV = 5;
  COLUMN_NUM_NULLS = 6;
}

message StatSetProto {
  repeated StatProto stats = 1;
}

message StatProto {
  required StatType type = 1;
  required int64 value = 2;
}

message ServerNameProto {
  required string serverName = 1;
  required string hostName = 2;
  required int32 port = 3;
}

message TupleComparatorSpecProto {
  required int32 columnId = 1;
  optional bool ascending = 2 [default = true];
  optional bool nullFirst = 3 [default = false];
}

message SortSpecProto {
  required ColumnProto column = 1;
  optional bool ascending = 2 [default = true];
  optional bool nullFirst = 3 [default = false];
}

message PartitionMethodProto {
  required TableIdentifierProto tableIdentifier = 1;
  required PartitionType partitionType = 2;
  required string expression = 3;
  required SchemaProto expressionSchema = 4;
}

message PartitionDescProto {
  required string partitionName = 1;
  repeated PartitionKeyProto partitionKeys = 2;
  optional string path = 3;
}

message PartitionKeyProto {
  required string columnName = 1;
  required string partitionValue = 2;
}

message PartitionIdentifierProto {
  required string databaseName = 1;
  required string tableName = 2;
  optional string partitionName = 3;
}

message TablespaceProto {
  required string spaceName = 1;
  required string uri = 2;
  optional string handler = 3;
  optional int32 id = 4; 
}

message DatabaseProto {
 	required int32 spaceId = 1;
 	required int32 id = 2;
 	required string name = 3;
}

message TableDescriptorProto {
	required int32 dbId = 1;
	required int32 tid = 2;
	required string name = 3;
	optional string tableType = 4;
	required string path = 5;
	required string storeType = 6;
}

message AlterTablespaceProto {
  required string spaceName = 1;
  repeated AlterTablespaceCommand command = 2;

  enum AlterTablespaceType {
    LOCATION = 0;
  }

  message SetLocation {
    required string uri = 1;
  }

  message AlterTablespaceCommand {
    required AlterTablespaceType type = 1;
    optional SetLocation location = 2;
  }
}

message AlterTableDescProto {
  required string tableName = 1;
  optional string newTableName = 2 ;
  optional ColumnProto addColumn = 3;
  optional AlterColumnProto alterColumnName = 4;
  required AlterTableType alterTableType = 5;
  optional PartitionDescProto partitionDesc = 6;
  optional KeyValueSetProto params = 7;
}

message AlterColumnProto {
  required string oldColumnName = 1;
  required string newColumnName = 2;
}

message UpdateTableStatsProto {
  required string tableName = 1;
  required TableStatsProto stats = 2;
}

////////////////////////////////////////////////
// Function and UDF Section
////////////////////////////////////////////////

enum FunctionType {
  GENERAL = 0;
  AGGREGATION = 1;
  DISTINCT_AGGREGATION = 2;
  WINDOW = 3;
  UDF = 4;
  UDA = 5;
  DISTINCT_UDA = 6;
  WINDOW_UDA = 7;
}

message FunctionDescProto {
  required FunctionSignatureProto signature = 1;
  required FunctionSupplementProto supplement = 2;
  required FunctionInvocationProto invocation = 3;
}

message FunctionSignatureProto {
  required FunctionType type = 1;
  required string name = 2;
  required DataType returnType = 3;
  repeated DataType parameterTypes = 4;
}

message FunctionSupplementProto {
  optional string shortDescription = 1;
  optional string detail = 2;
  optional string example = 3;
}

message FunctionInvocationProto {
  optional ClassBaseInvocationDescProto legacy = 1;
  optional StaticMethodInvocationDescProto scalar = 2;
  optional ClassBaseInvocationDescProto aggregation = 3;
  optional StaticMethodInvocationDescProto scalarJIT = 4;
  optional ClassBaseInvocationDescProto aggregationJIT = 5;
  optional PythonInvocationDescProto python = 6;
}

message ClassBaseInvocationDescProto {
  required string className = 1;
}

message StaticMethodInvocationDescProto {
  required string className = 1;
  required string methodName = 2;
  required string returnClass = 3;
  repeated string paramClasses = 4;
}

message PythonInvocationDescProto {
  required string funcName = 1;
  required string filePath = 2;
  required bool isScalarFunction = 3;
}

message TableResponse {
  required ReturnState state = 1;
  optional TableDescProto table = 2;
}

message FunctionResponse {
  required ReturnState state = 1;
  optional FunctionDescProto function = 2;
}

message FunctionListResponse {
  required ReturnState state = 1;
  repeated FunctionDescProto function = 2;
}

message IndexListResponse {
  required ReturnState state = 1;
  repeated IndexDescProto indexDesc = 2;
}

message IndexResponse {
  required ReturnState state = 1;
  optional IndexDescProto indexDesc = 2;
}<|MERGE_RESOLUTION|>--- conflicted
+++ resolved
@@ -152,26 +152,12 @@
   optional string path = 4;
 }
 
-<<<<<<< HEAD
 message TablePartitionKeysProto {
   required int32 partition_id = 1;
   required string columnName = 2;
   required string partitionValue = 3;
 }
 
-message GetIndexByColumnRequest {
-  required TableIdentifierProto tableIdentifier = 1;
-  required string columnName = 2;
-}
-
-message IndexNameProto {
-  required string databaseName = 1;
-  optional string namespace = 2;
-  required string indexName = 3;
-}
-
-=======
->>>>>>> 9840d378
 message GetFunctionsResponse {
   repeated FunctionDescProto functionDesc = 1;
 }
