--- conflicted
+++ resolved
@@ -25,26 +25,7 @@
 import "DataTypes.proto";
 import "PrimitiveProtos.proto";
 
-<<<<<<< HEAD
-enum DataFormat {
-  MEM = 0;
-  TEXTFILE = 1;
-  RAW = 2;
-  RCFILE = 3;
-  ROWFILE = 4;
-  HCFILE = 5;
-  ORC = 6;
-  PARQUET = 7;
-  SEQUENCEFILE = 8;
-  AVRO = 9;
-  JSON = 10;
-  HBASE = 11;
-  SYSTEM = 12;
-  MONGODB = 13;
-}
-
-=======
->>>>>>> 87aee6d3
+
 enum OrderType {
   ORDER_NONE = 0;
   ASC = 1;
