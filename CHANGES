--- conflicted
+++ resolved
@@ -151,31 +151,6 @@
     (Hyoungjun Kim via hyunsik)
 
   BUG FIXES
-
-<<<<<<< HEAD
-    TAJO-1010: Improve multiple DISTINCT aggregation. (hyoungjun, jaehwa)
-=======
-    TAJO-1047: DefaultTaskScheduler:allocateRackTask is failed occasionally
-    on JDK 1.7. (jinho)
-
-    TAJO-1056: Wrong resource release or wrong task scheduling. (jinho)
-
-    TAJO-1050: RPC client does not retry during connecting. 
-    (Jihun Kang via jinho)
-
-    TAJO-948: 'INSERT INTO' statement to non existence table casuses 
-    NPE. (Jongyoung Park via hyunsik)
-
-    TAJO-1048: Missed use of session variables in GlobalPlanner.
-    (hyunsik)
-
-    TAJO-1037: KillQuery hang in subquery init state. (jinho)
-
-    TAJO-1024: RpcConnectionPool::getConnection can cause NPE at 
-    initialization. (hyunsik)
-
-    TAJO-1038: Remove use of Builder variable in Schema. (hyunsik)
->>>>>>> 7510f886
 
     TAJO-1022: tsql does not work as background process(Hyoungjun Kim)
 
@@ -432,9 +407,6 @@
 
   TASKS
 
-    TAJO-1054: Wrong comment in ByteUtils.splitWorker(). 
-    (Jongyoung Park via jinho)
-
     TAJO-1007: Update site for new committer and new contributors. 
     (hyunsik)
 
@@ -464,10 +436,6 @@
     TAJO-834: Add Travis notification to issues@tajo.a.o and IRC. hyunsik)
 
   SUB TASKS
-
-    TAJO-1016: Refactor worker rpc information. (jinho)
-
-    TAJO-1015: Add executionblock event in worker. (jinho)
 
     TAJO-783: Remove yarn-related code from tajo-core. (hyunsik)
 
