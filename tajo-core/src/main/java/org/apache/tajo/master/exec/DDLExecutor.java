/*
 * Licensed to the Apache Software Foundation (ASF) under one
 * or more contributor license agreements.  See the NOTICE file
 * distributed with this work for additional information
 * regarding copyright ownership.  The ASF licenses this file
 * to you under the Apache License, Version 2.0 (the
 * "License"); you may not use this file except in compliance
 * with the License.  You may obtain a copy of the License at
 *
 *     http://www.apache.org/licenses/LICENSE-2.0
 *
 * Unless required by applicable law or agreed to in writing, software
 * distributed under the License is distributed on an "AS IS" BASIS,
 * WITHOUT WARRANTIES OR CONDITIONS OF ANY KIND, either express or implied.
 * See the License for the specific language governing permissions and
 * limitations under the License.
 */

package org.apache.tajo.master.exec;

import org.apache.commons.logging.Log;
import org.apache.commons.logging.LogFactory;
import org.apache.hadoop.fs.FileStatus;
import org.apache.hadoop.fs.FileSystem;
import org.apache.hadoop.fs.Path;
import org.apache.hadoop.fs.PathFilter;
import org.apache.tajo.algebra.AlterTableOpType;
import org.apache.tajo.algebra.AlterTablespaceSetType;
import org.apache.tajo.annotation.Nullable;
import org.apache.tajo.catalog.*;
<<<<<<< HEAD
import org.apache.tajo.catalog.exception.*;
import org.apache.tajo.catalog.partition.PartitionMethodDesc;
=======
>>>>>>> cb6fe807
import org.apache.tajo.catalog.proto.CatalogProtos;
import org.apache.tajo.catalog.proto.CatalogProtos.AlterTablespaceProto;
import org.apache.tajo.catalog.proto.CatalogProtos.PartitionKeyProto;
import org.apache.tajo.catalog.proto.CatalogProtos.PartitionDescProto;
import org.apache.tajo.conf.TajoConf;
import org.apache.tajo.engine.query.QueryContext;
import org.apache.tajo.exception.*;
import org.apache.tajo.master.TajoMaster;
import org.apache.tajo.plan.LogicalPlan;
import org.apache.tajo.plan.logical.*;
import org.apache.tajo.plan.rewrite.rules.PartitionedTableRewriter;
import org.apache.tajo.plan.util.PlannerUtil;
import org.apache.tajo.storage.FileTablespace;
import org.apache.tajo.storage.StorageUtil;
import org.apache.tajo.storage.Tablespace;
import org.apache.tajo.storage.TablespaceManager;
import org.apache.tajo.util.Pair;
import org.apache.tajo.util.StringUtils;
import org.apache.tajo.util.TUtil;

import java.io.IOException;
import java.util.ArrayList;
import java.util.List;

import static org.apache.tajo.TajoConstants.DEFAULT_TABLESPACE_NAME;

/**
 * Executor for DDL statements. They are executed on only TajoMaster.
 */
public class DDLExecutor {
  private static final Log LOG = LogFactory.getLog(DDLExecutor.class);

  private final TajoMaster.MasterContext context;
  private final CatalogService catalog;

  private final CreateTableExecutor createTableExecutor;

  public DDLExecutor(TajoMaster.MasterContext context) {
    this.context = context;
    this.catalog = context.getCatalog();

    createTableExecutor = new CreateTableExecutor(this.context);
  }

  public CreateTableExecutor getCreateTableExecutor() {
    return createTableExecutor;
  }
  
  public boolean execute(QueryContext queryContext, LogicalPlan plan)
      throws IOException, TajoException {

    LogicalNode root = ((LogicalRootNode) plan.getRootBlock().getRoot()).getChild();

    switch (root.getType()) {

    case ALTER_TABLESPACE:
      AlterTablespaceNode alterTablespace = (AlterTablespaceNode) root;
      alterTablespace(context, queryContext, alterTablespace);
      return true;


    case CREATE_DATABASE:
      CreateDatabaseNode createDatabase = (CreateDatabaseNode) root;
      createDatabase(queryContext, createDatabase.getDatabaseName(), null, createDatabase.isIfNotExists());
      return true;
    case DROP_DATABASE:
      DropDatabaseNode dropDatabaseNode = (DropDatabaseNode) root;
      dropDatabase(queryContext, dropDatabaseNode.getDatabaseName(), dropDatabaseNode.isIfExists());
      return true;


    case CREATE_TABLE:
      CreateTableNode createTable = (CreateTableNode) root;
      createTableExecutor.create(queryContext, createTable, createTable.isIfNotExists());
      return true;
    case DROP_TABLE:
      DropTableNode dropTable = (DropTableNode) root;
      dropTable(queryContext, dropTable.getTableName(), dropTable.isIfExists(), dropTable.isPurge());
      return true;
    case TRUNCATE_TABLE:
      TruncateTableNode truncateTable = (TruncateTableNode) root;
      truncateTable(queryContext, truncateTable);
      return true;

    case ALTER_TABLE:
      AlterTableNode alterTable = (AlterTableNode) root;
      alterTable(context, queryContext, alterTable);
      return true;

    case CREATE_INDEX:
      CreateIndexNode createIndex = (CreateIndexNode) root;
      createIndex(queryContext, createIndex);
      return true;

    case DROP_INDEX:
      DropIndexNode dropIndexNode = (DropIndexNode) root;
      dropIndex(queryContext, dropIndexNode);
      return true;

    default:
      throw new InternalError("updateQuery cannot handle such query: \n" + root.toJson());
    }
  }

  public void createIndex(final QueryContext queryContext, final CreateIndexNode createIndexNode)
      throws DuplicateIndexException {

    String databaseName, simpleIndexName, qualifiedIndexName;
    if (CatalogUtil.isFQTableName(createIndexNode.getIndexName())) {
      String[] splits = CatalogUtil.splitFQTableName(createIndexNode.getIndexName());
      databaseName = splits[0];
      simpleIndexName = splits[1];
      qualifiedIndexName = createIndexNode.getIndexName();
    } else {
      databaseName = queryContext.getCurrentDatabase();
      simpleIndexName = createIndexNode.getIndexName();
      qualifiedIndexName = CatalogUtil.buildFQName(databaseName, simpleIndexName);
    }

    if (catalog.existIndexByName(databaseName, simpleIndexName)) {
      throw new DuplicateIndexException(simpleIndexName);
    }

    ScanNode scanNode = PlannerUtil.findTopNode(createIndexNode, NodeType.SCAN);
    if (scanNode == null) {
      throw new InternalError("Cannot find the table of the relation");
    }

    IndexDesc indexDesc = new IndexDesc(databaseName, CatalogUtil.extractSimpleName(scanNode.getTableName()),
        simpleIndexName, createIndexNode.getIndexPath(),
        createIndexNode.getKeySortSpecs(), createIndexNode.getIndexMethod(),
        createIndexNode.isUnique(), false, scanNode.getLogicalSchema());

    if (catalog.createIndex(indexDesc)) {
      LOG.info("Index " + qualifiedIndexName + " is created for the table " + scanNode.getTableName() + ".");
    } else {
      LOG.info("Index creation " + qualifiedIndexName + " is failed.");
      throw new TajoInternalError("Cannot create index \"" + qualifiedIndexName + "\".");
    }
  }

  public void dropIndex(final QueryContext queryContext, final DropIndexNode dropIndexNode)
      throws UndefinedIndexException {

    String databaseName, simpleIndexName;
    if (CatalogUtil.isFQTableName(dropIndexNode.getIndexName())) {
      String[] splits = CatalogUtil.splitFQTableName(dropIndexNode.getIndexName());
      databaseName = splits[0];
      simpleIndexName = splits[1];
    } else {
      databaseName = queryContext.getCurrentDatabase();
      simpleIndexName = dropIndexNode.getIndexName();
    }

    if (!catalog.existIndexByName(databaseName, simpleIndexName)) {
      throw new UndefinedIndexException(simpleIndexName);
    }

    IndexDesc desc = catalog.getIndexByName(databaseName, simpleIndexName);

    if (!catalog.dropIndex(databaseName, simpleIndexName)) {
      LOG.info("Cannot drop index \"" + simpleIndexName + "\".");
      throw new TajoInternalError("Cannot drop index \"" + simpleIndexName + "\".");
    }

    Path indexPath = new Path(desc.getIndexPath());
    try {
      FileSystem fs = indexPath.getFileSystem(context.getConf());
      fs.delete(indexPath, true);
    } catch (IOException e) {
      throw new InternalError(e.getMessage());
    }

    LOG.info("Index " + simpleIndexName + " is dropped.");
  }

  /**
   * Alter a given table
   */
  public static void alterTablespace(final TajoMaster.MasterContext context, final QueryContext queryContext,
                                     final AlterTablespaceNode alterTablespace)
      throws UndefinedTablespaceException, InsufficientPrivilegeException {

    final CatalogService catalog = context.getCatalog();
    final String spaceName = alterTablespace.getTablespaceName();

    AlterTablespaceProto.Builder builder = AlterTablespaceProto.newBuilder();
    builder.setSpaceName(spaceName);
    if (alterTablespace.getSetType() == AlterTablespaceSetType.LOCATION) {
      AlterTablespaceProto.AlterTablespaceCommand.Builder commandBuilder =
          AlterTablespaceProto.AlterTablespaceCommand.newBuilder();
      commandBuilder.setType(AlterTablespaceProto.AlterTablespaceType.LOCATION);
      commandBuilder.setLocation(AlterTablespaceProto.SetLocation.newBuilder().setUri(alterTablespace.getLocation()));
      commandBuilder.build();
      builder.addCommand(commandBuilder);
    } else {
      throw new RuntimeException("This 'ALTER TABLESPACE' is not supported yet.");
    }

    catalog.alterTablespace(builder.build());
  }

  //--------------------------------------------------------------------------

  // Database Section
  //--------------------------------------------------------------------------
  public void createDatabase(@Nullable QueryContext queryContext, String databaseName,
                                @Nullable String tablespace,
                                boolean ifNotExists) throws IOException, DuplicateDatabaseException {

    String tablespaceName;
    if (tablespace == null) {
      tablespaceName = DEFAULT_TABLESPACE_NAME;
    } else {
      tablespaceName = tablespace;
    }

    // CREATE DATABASE IF NOT EXISTS
    boolean exists = catalog.existDatabase(databaseName);
    if (exists) {
      if (ifNotExists) {
        LOG.info("database \"" + databaseName + "\" is already exists.");
        return;
      } else {
        throw new DuplicateDatabaseException(databaseName);
      }
    }

    catalog.createDatabase(databaseName, tablespaceName);
    String normalized = databaseName;
    Path databaseDir = StorageUtil.concatPath(context.getConf().getVar(TajoConf.ConfVars.WAREHOUSE_DIR), normalized);
    FileSystem fs = databaseDir.getFileSystem(context.getConf());
    fs.mkdirs(databaseDir);
  }

  public void dropDatabase(QueryContext queryContext, String databaseName, boolean ifExists)
      throws UndefinedDatabaseException, InsufficientPrivilegeException {

    boolean exists = catalog.existDatabase(databaseName);
    if (!exists) {
      if (ifExists) { // DROP DATABASE IF EXISTS
        LOG.info("database \"" + databaseName + "\" does not exists.");
        return;
      } else { // Otherwise, it causes an exception.
        throw new UndefinedDatabaseException(databaseName);
      }
    }

    if (queryContext.getCurrentDatabase().equals(databaseName)) {
      throw new RuntimeException("ERROR: Cannot drop the current open database");
    }

    catalog.dropDatabase(databaseName);
  }

  //--------------------------------------------------------------------------

  // Table Section
  //--------------------------------------------------------------------------

  /**
   * Drop a given named table
   *
   * @param tableName to be dropped
   * @param purge     Remove all data if purge is true.
   */
  public void dropTable(QueryContext queryContext, String tableName, boolean ifExists, boolean purge)
      throws TajoException {

    String databaseName;
    String simpleTableName;
    if (CatalogUtil.isFQTableName(tableName)) {
      String[] splitted = CatalogUtil.splitFQTableName(tableName);
      databaseName = splitted[0];
      simpleTableName = splitted[1];
    } else {
      databaseName = queryContext.getCurrentDatabase();
      simpleTableName = tableName;
    }
    String qualifiedName = CatalogUtil.buildFQName(databaseName, simpleTableName);

    boolean exists = catalog.existsTable(qualifiedName);
    if (!exists) {
      if (ifExists) { // DROP TABLE IF EXISTS
        LOG.info("relation \"" + qualifiedName + "\" is already exists.");
        return;
      } else { // Otherwise, it causes an exception.
        throw new UndefinedTableException(qualifiedName);
      }
    }

    TableDesc tableDesc = catalog.getTableDesc(qualifiedName);
    catalog.dropTable(qualifiedName);

    if (purge) {
      try {
        TablespaceManager.get(tableDesc.getUri()).get().purgeTable(tableDesc);
      } catch (IOException e) {
        throw new InternalError(e.getMessage());
      }
    }
    LOG.info(String.format("relation \"%s\" is " + (purge ? " purged." : " dropped."), qualifiedName));
  }

  /**
   * Truncate table a given table
   */
  public void truncateTable(final QueryContext queryContext, final TruncateTableNode truncateTableNode)
      throws IOException, UndefinedTableException {

    List<String> tableNames = truncateTableNode.getTableNames();
    final CatalogService catalog = context.getCatalog();

    String databaseName;
    String simpleTableName;

    List<TableDesc> tableDescList = new ArrayList<TableDesc>();
    for (String eachTableName : tableNames) {
      if (CatalogUtil.isFQTableName(eachTableName)) {
        String[] split = CatalogUtil.splitFQTableName(eachTableName);
        databaseName = split[0];
        simpleTableName = split[1];
      } else {
        databaseName = queryContext.getCurrentDatabase();
        simpleTableName = eachTableName;
      }
      final String qualifiedName = CatalogUtil.buildFQName(databaseName, simpleTableName);

      if (!catalog.existsTable(databaseName, simpleTableName)) {
        throw new UndefinedTableException(qualifiedName);
      }

      // only file-based tablespace is supported yet.
      TableDesc tableDesc = catalog.getTableDesc(databaseName, simpleTableName);

      if (tableDesc.isExternal()) {
        throw new TajoRuntimeException(
            new UnsupportedException("table truncation on an external table '" + eachTableName + "'"));
      }

      Tablespace space = TablespaceManager.get(tableDesc.getUri()).get();

      if (space instanceof FileTablespace) {
        tableDescList.add(tableDesc);
      } else {
        throw new TajoRuntimeException(
            new UnsupportedException("table truncation on " + space.getName() + " storage"));
      }
    }

    for (TableDesc eachTable : tableDescList) {
      Path path = new Path(eachTable.getUri());
      LOG.info("Truncate table: " + eachTable.getName() + ", delete all data files in " + path);
      FileSystem fs = path.getFileSystem(context.getConf());

      FileStatus[] files = fs.listStatus(path);
      if (files != null) {
        for (FileStatus eachFile : files) {
          fs.delete(eachFile.getPath(), true);
        }
      }
    }
  }


  /**
   * Execute alter table statement using catalog api.
   *
   * @param context
   * @param queryContext
   * @param alterTable
   * @throws IOException
   */
  public void alterTable(TajoMaster.MasterContext context, final QueryContext queryContext,
                         final AlterTableNode alterTable)
<<<<<<< HEAD
      throws IOException, UndefinedTableException, DuplicateTableException, DuplicateColumnException,
      DuplicatePartitionException, UndefinedPartitionException, UndefinedPartitionKeyException,
      AmbiguousPartitionDirectoryExistException, UndefinedPartitionMethodException {
=======
      throws IOException, TajoException {
>>>>>>> cb6fe807

    final CatalogService catalog = context.getCatalog();
    final String tableName = alterTable.getTableName();

    String databaseName;
    String simpleTableName;
    if (CatalogUtil.isFQTableName(tableName)) {
      String[] split = CatalogUtil.splitFQTableName(tableName);
      databaseName = split[0];
      simpleTableName = split[1];
    } else {
      databaseName = queryContext.getCurrentDatabase();
      simpleTableName = tableName;
    }
    final String qualifiedName = CatalogUtil.buildFQName(databaseName, simpleTableName);

    if (!catalog.existsTable(databaseName, simpleTableName)) {
      throw new UndefinedTableException(qualifiedName);
    }

    Path partitionPath = null;
    TableDesc desc = null;
    Pair<List<PartitionKeyProto>, String> pair = null;
    CatalogProtos.PartitionDescProto partitionDescProto = null;

    if (alterTable.getAlterTableOpType() == AlterTableOpType.RENAME_TABLE
        || alterTable.getAlterTableOpType() == AlterTableOpType.ADD_PARTITION
        || alterTable.getAlterTableOpType() == AlterTableOpType.DROP_PARTITION) {
      desc = catalog.getTableDesc(databaseName, simpleTableName);
    }

    switch (alterTable.getAlterTableOpType()) {
    case RENAME_TABLE:
      if (!catalog.existsTable(databaseName, simpleTableName)) {
        throw new UndefinedTableException(alterTable.getTableName());
      }
      if (catalog.existsTable(databaseName, alterTable.getNewTableName())) {
        throw new DuplicateTableException(alterTable.getNewTableName());
      }

      if (!desc.isExternal()) { // if the table is the managed table
        Path oldPath = StorageUtil.concatPath(context.getConf().getVar(TajoConf.ConfVars.WAREHOUSE_DIR),
            databaseName, simpleTableName);
        Path newPath = StorageUtil.concatPath(context.getConf().getVar(TajoConf.ConfVars.WAREHOUSE_DIR),
            databaseName, alterTable.getNewTableName());
        FileSystem fs = oldPath.getFileSystem(context.getConf());

        if (!fs.exists(oldPath)) {
          throw new IOException("No such a table directory: " + oldPath);
        }
        if (fs.exists(newPath)) {
          throw new IOException("Already table directory exists: " + newPath);
        }

        fs.rename(oldPath, newPath);
      }
      catalog.alterTable(CatalogUtil.renameTable(qualifiedName, alterTable.getNewTableName(),
          AlterTableType.RENAME_TABLE));
      break;
    case RENAME_COLUMN:
      if (ensureColumnExistance(qualifiedName, alterTable.getNewColumnName())) {
        throw new DuplicateColumnException(alterTable.getNewColumnName());
      }
      catalog.alterTable(CatalogUtil.renameColumn(qualifiedName, alterTable.getColumnName(),
          alterTable.getNewColumnName(), AlterTableType.RENAME_COLUMN));
      break;
    case ADD_COLUMN:
      if (ensureColumnExistance(qualifiedName, alterTable.getAddNewColumn().getSimpleName())) {
        throw new DuplicateColumnException(alterTable.getAddNewColumn().getSimpleName());
      }
      catalog.alterTable(CatalogUtil.addNewColumn(qualifiedName, alterTable.getAddNewColumn(), AlterTableType
          .ADD_COLUMN));
      break;
    case SET_PROPERTY:
      catalog.alterTable(CatalogUtil.setProperty(qualifiedName, alterTable.getProperties(), AlterTableType
          .SET_PROPERTY));
      break;
    case ADD_PARTITION:
      pair = CatalogUtil.getPartitionKeyNamePair(alterTable.getPartitionColumns(), alterTable.getPartitionValues());
      ensureColumnPartitionKeys(qualifiedName, alterTable.getPartitionColumns());

      // checking a duplicated partition
      boolean duplicatedPartition = true;
      try {
        catalog.getPartition(databaseName, simpleTableName, pair.getSecond());
      } catch (UndefinedPartitionException e) {
        duplicatedPartition = false;
      }

      if (duplicatedPartition && !alterTable.isIfNotExists()) {
        throw new DuplicatePartitionException(pair.getSecond());
      } else if (!duplicatedPartition) {
        if (alterTable.getLocation() != null) {
          partitionPath = new Path(alterTable.getLocation());
        } else {
          // If location is not specified, the partition's location will be set using the table location.
          partitionPath = new Path(desc.getUri().toString(), pair.getSecond());
          alterTable.setLocation(partitionPath.toString());
        }

        FileSystem fs = partitionPath.getFileSystem(context.getConf());

        // If there is a directory which was assumed to be a partitioned directory and users don't input another
        // location, this will throw exception.
        Path assumedDirectory = new Path(desc.getUri().toString(), pair.getSecond());

        if (fs.exists(assumedDirectory) && !assumedDirectory.equals(partitionPath)) {
          throw new AmbiguousPartitionDirectoryExistException(assumedDirectory.toString());
        }

        catalog.alterTable(CatalogUtil.addOrDropPartition(qualifiedName, alterTable.getPartitionColumns(),
            alterTable.getPartitionValues(), alterTable.getLocation(), AlterTableType.ADD_PARTITION));

        // If the partition's path doesn't exist, this would make the directory by force.
        if (!fs.exists(partitionPath)) {
          fs.mkdirs(partitionPath);
        }
      }

      break;
    case DROP_PARTITION:
      ensureColumnPartitionKeys(qualifiedName, alterTable.getPartitionColumns());
      pair = CatalogUtil.getPartitionKeyNamePair(alterTable.getPartitionColumns(), alterTable.getPartitionValues());

      boolean undefinedPartition = false;
      try {
        partitionDescProto = catalog.getPartition(databaseName, simpleTableName, pair.getSecond());
      } catch (UndefinedPartitionException e) {
        undefinedPartition = true;
      }

      if (undefinedPartition && !alterTable.isIfExists()) {
        throw new UndefinedPartitionException(pair.getSecond());
      } else if (!undefinedPartition) {
        catalog.alterTable(CatalogUtil.addOrDropPartition(qualifiedName, alterTable.getPartitionColumns(),
            alterTable.getPartitionValues(), alterTable.getLocation(), AlterTableType.DROP_PARTITION));

        // When dropping partition on a table, the data in the table will NOT be deleted from the file system.
        // But if PURGE is specified, the partition data will be deleted.
        if (alterTable.isPurge()) {
          deletePartitionPath(partitionDescProto);
        }
      }

      break;
    case REPAIR_PARTITION:
      repairPartition(context, queryContext, alterTable);
      break;
    default:
      //TODO
    }
  }

  /**
   * Run ALTER TABLE table_name REPAIR TABLE  statement.
   * This will recovery all partitions which exists on table directory.
   *
   *
   * @param context
   * @param queryContext
   * @param alterTable
   * @throws IOException
   */
  public void repairPartition(TajoMaster.MasterContext context, final QueryContext queryContext,
                         final AlterTableNode alterTable) throws IOException, UndefinedTableException,
    UndefinedPartitionMethodException {

    final CatalogService catalog = context.getCatalog();
    final String tableName = alterTable.getTableName();

    String databaseName;
    String simpleTableName;
    if (CatalogUtil.isFQTableName(tableName)) {
      String[] split = CatalogUtil.splitFQTableName(tableName);
      databaseName = split[0];
      simpleTableName = split[1];
    } else {
      databaseName = queryContext.getCurrentDatabase();
      simpleTableName = tableName;
    }

    if (!catalog.existsTable(databaseName, simpleTableName)) {
      throw new UndefinedTableException(alterTable.getTableName());
    }

    TableDesc tableDesc = catalog.getTableDesc(databaseName, simpleTableName);

    if(tableDesc.getPartitionMethod() == null) {
      throw new UndefinedPartitionMethodException(simpleTableName);
    }

    Path tablePath = new Path(tableDesc.getUri());
    FileSystem fs = tablePath.getFileSystem(context.getConf());

    PartitionMethodDesc partitionDesc = tableDesc.getPartitionMethod();
    Schema partitionColumns = new Schema();
    for (Column column : partitionDesc.getExpressionSchema().getRootColumns()) {
      partitionColumns.addColumn(column);
    }

    // Get the array of path filter, accepting all partition paths.
    PathFilter[] filters = PartitionedTableRewriter.buildAllAcceptingPathFilters(partitionColumns);

    // loop from one to the number of partition columns
    Path [] filteredPaths = PartitionedTableRewriter.toPathArray(fs.listStatus(tablePath, filters[0]));

    // Get all file status matched to a ith level path filter.
    for (int i = 1; i < partitionColumns.size(); i++) {
      filteredPaths = PartitionedTableRewriter.toPathArray(fs.listStatus(filteredPaths, filters[i]));
    }

    List<PartitionDescProto> partitions = TUtil.newList();
    for(Path filteredPath : filteredPaths) {
      partitions.add(getPartitionDesc(simpleTableName, filteredPath));
    }
    catalog.addPartitions(databaseName, simpleTableName, partitions, true);

    LOG.info("Added partition directories: " + partitions.size());
  }

  private PartitionDescProto getPartitionDesc(String tableName, Path path) throws IOException {
    String partitionPath = path.toString();

    String partitionName = StringUtils.unescapePathName(partitionPath);
    int startIndex = partitionPath.indexOf(tableName);
    partitionName = partitionName.substring(startIndex + tableName.length() + 1, partitionPath.length());

    CatalogProtos.PartitionDescProto.Builder builder = CatalogProtos.PartitionDescProto.newBuilder();
    builder.setPartitionName(partitionName);

    String[] partitionKeyPairs = partitionName.split("/");

    for(int i = 0; i < partitionKeyPairs.length; i++) {
      String partitionKeyPair = partitionKeyPairs[i];
      String[] split = partitionKeyPair.split("=");

      PartitionKeyProto.Builder keyBuilder = PartitionKeyProto.newBuilder();
      keyBuilder.setColumnName(split[0]);
      keyBuilder.setPartitionValue(split[1]);

      builder.addPartitionKeys(keyBuilder.build());
    }

    builder.setPath(partitionPath);

    return builder.build();
  }


  private void deletePartitionPath(CatalogProtos.PartitionDescProto partitionDescProto) throws IOException {
    Path partitionPath = new Path(partitionDescProto.getPath());
    FileSystem fs = partitionPath.getFileSystem(context.getConf());
    if (fs.exists(partitionPath)) {
      fs.delete(partitionPath, true);
    }
  }

  private boolean ensureColumnPartitionKeys(String tableName, String[] columnNames)
      throws UndefinedPartitionKeyException, UndefinedTableException {

    for(String columnName : columnNames) {
      if (!ensureColumnPartitionKeys(tableName, columnName)) {
        throw new UndefinedPartitionKeyException(columnName);
      }
    }
    return true;
  }

  private boolean ensureColumnPartitionKeys(String tableName, String columnName) throws UndefinedTableException {
    final TableDesc tableDesc = catalog.getTableDesc(tableName);
    if (tableDesc.getPartitionMethod().getExpressionSchema().contains(columnName)) {
      return true;
    } else {
      return false;
    }
  }

  private boolean ensureColumnExistance(String tableName, String columnName) throws UndefinedTableException {
    final TableDesc tableDesc = catalog.getTableDesc(tableName);
    return tableDesc.getSchema().containsByName(columnName);
  }
}<|MERGE_RESOLUTION|>--- conflicted
+++ resolved
@@ -28,11 +28,7 @@
 import org.apache.tajo.algebra.AlterTablespaceSetType;
 import org.apache.tajo.annotation.Nullable;
 import org.apache.tajo.catalog.*;
-<<<<<<< HEAD
-import org.apache.tajo.catalog.exception.*;
 import org.apache.tajo.catalog.partition.PartitionMethodDesc;
-=======
->>>>>>> cb6fe807
 import org.apache.tajo.catalog.proto.CatalogProtos;
 import org.apache.tajo.catalog.proto.CatalogProtos.AlterTablespaceProto;
 import org.apache.tajo.catalog.proto.CatalogProtos.PartitionKeyProto;
@@ -408,13 +404,7 @@
    */
   public void alterTable(TajoMaster.MasterContext context, final QueryContext queryContext,
                          final AlterTableNode alterTable)
-<<<<<<< HEAD
-      throws IOException, UndefinedTableException, DuplicateTableException, DuplicateColumnException,
-      DuplicatePartitionException, UndefinedPartitionException, UndefinedPartitionKeyException,
-      AmbiguousPartitionDirectoryExistException, UndefinedPartitionMethodException {
-=======
       throws IOException, TajoException {
->>>>>>> cb6fe807
 
     final CatalogService catalog = context.getCatalog();
     final String tableName = alterTable.getTableName();
@@ -579,9 +569,7 @@
    * @throws IOException
    */
   public void repairPartition(TajoMaster.MasterContext context, final QueryContext queryContext,
-                         final AlterTableNode alterTable) throws IOException, UndefinedTableException,
-    UndefinedPartitionMethodException {
-
+                         final AlterTableNode alterTable) throws IOException, TajoException {
     final CatalogService catalog = context.getCatalog();
     final String tableName = alterTable.getTableName();
 
