/**
 * Licensed to the Apache Software Foundation (ASF) under one
 * or more contributor license agreements.  See the NOTICE file
 * distributed with this work for additional information
 * regarding copyright ownership.  The ASF licenses this file
 * to you under the Apache License, Version 2.0 (the
 * "License"); you may not use this file except in compliance
 * with the License.  You may obtain a copy of the License at
 *
 *     http://www.apache.org/licenses/LICENSE-2.0
 *
 * Unless required by applicable law or agreed to in writing, software
 * distributed under the License is distributed on an "AS IS" BASIS,
 * WITHOUT WARRANTIES OR CONDITIONS OF ANY KIND, either express or implied.
 * See the License for the specific language governing permissions and
 * limitations under the License.
 */

package org.apache.tajo.engine.planner;

import com.google.common.base.Preconditions;
import com.google.common.collect.Lists;
import com.google.common.collect.Sets;
import org.apache.hadoop.fs.FileStatus;
import org.apache.hadoop.fs.FileSystem;
import org.apache.hadoop.fs.Path;
import org.apache.tajo.algebra.*;
import org.apache.tajo.annotation.Nullable;
import org.apache.tajo.catalog.Column;
import org.apache.tajo.catalog.Schema;
import org.apache.tajo.catalog.SortSpec;
import org.apache.tajo.catalog.TableDesc;
import org.apache.tajo.catalog.proto.CatalogProtos;
import org.apache.tajo.catalog.proto.CatalogProtos.FragmentProto;
import org.apache.tajo.common.TajoDataTypes.DataType;
import org.apache.tajo.conf.TajoConf;
import org.apache.tajo.engine.eval.*;
import org.apache.tajo.engine.exception.InvalidQueryException;
import org.apache.tajo.engine.planner.logical.*;
import org.apache.tajo.engine.utils.SchemaUtil;
import org.apache.tajo.storage.TupleComparator;
import org.apache.tajo.storage.fragment.FileFragment;
import org.apache.tajo.storage.fragment.FragmentConvertor;
import org.apache.tajo.util.TUtil;

import java.io.IOException;
import java.util.*;
import java.util.concurrent.atomic.AtomicInteger;

public class PlannerUtil {

  public static boolean checkIfDDLPlan(LogicalNode node) {
    LogicalNode baseNode = node;
    if (node instanceof LogicalRootNode) {
      baseNode = ((LogicalRootNode) node).getChild();
    }

    NodeType type = baseNode.getType();

    return
        type == NodeType.CREATE_DATABASE ||
            type == NodeType.DROP_DATABASE ||
            (type == NodeType.CREATE_TABLE && !((CreateTableNode) baseNode).hasSubQuery()) ||
            baseNode.getType() == NodeType.DROP_TABLE ||
            baseNode.getType() == NodeType.ALTER_TABLESPACE ||
            baseNode.getType() == NodeType.ALTER_TABLE ||
            baseNode.getType() == NodeType.TRUNCATE_TABLE;
  }

  /**
   * Checks whether the query is simple or not.
   * The simple query can be defined as 'select * from tb_name [LIMIT X]'.
   *
   * @param plan The logical plan
   * @return True if the query is a simple query.
   */
  public static boolean checkIfSimpleQuery(LogicalPlan plan) {
    LogicalRootNode rootNode = plan.getRootBlock().getRoot();

    // one block, without where clause, no group-by, no-sort, no-join
    boolean isOneQueryBlock = plan.getQueryBlocks().size() == 1;
    boolean simpleOperator = rootNode.getChild().getType() == NodeType.LIMIT
        || rootNode.getChild().getType() == NodeType.SCAN || rootNode.getChild().getType() == NodeType.PARTITIONS_SCAN;
    boolean noOrderBy = !plan.getRootBlock().hasNode(NodeType.SORT);
    boolean noGroupBy = !plan.getRootBlock().hasNode(NodeType.GROUP_BY);
    boolean noWhere = !plan.getRootBlock().hasNode(NodeType.SELECTION);
    boolean noJoin = !plan.getRootBlock().hasNode(NodeType.JOIN);
    boolean singleRelation =
        (plan.getRootBlock().hasNode(NodeType.SCAN) || plan.getRootBlock().hasNode(NodeType.PARTITIONS_SCAN)) &&
        PlannerUtil.getRelationLineage(plan.getRootBlock().getRoot()).length == 1;

    boolean noComplexComputation = false;
    if (singleRelation) {
      ScanNode scanNode = plan.getRootBlock().getNode(NodeType.SCAN);
      if (scanNode == null) {
        scanNode = plan.getRootBlock().getNode(NodeType.PARTITIONS_SCAN);
      }
      if (scanNode.hasTargets()) {
        // If the number of columns in the select clause is s different from table schema,
        // This query is not a simple query.
        if (scanNode.getTableDesc().hasPartition()) {
          // In the case of partitioned table, the actual number of columns is ScanNode.InSchema + partitioned columns
          int numPartitionColumns = scanNode.getTableDesc().getPartitionMethod().getExpressionSchema().size();
          if (scanNode.getTargets().length != scanNode.getInSchema().size() + numPartitionColumns) {
            return false;
          }
        } else {
          if (scanNode.getTargets().length != scanNode.getInSchema().size()) {
            return false;
          }
        }
        noComplexComputation = true;
        for (int i = 0; i < scanNode.getTargets().length; i++) {
          noComplexComputation =
              noComplexComputation && scanNode.getTargets()[i].getEvalTree().getType() == EvalType.FIELD;
          if (noComplexComputation) {
            noComplexComputation = noComplexComputation &&
                scanNode.getTargets()[i].getNamedColumn().equals(
                    scanNode.getTableDesc().getLogicalSchema().getColumn(i));
          }
          if (!noComplexComputation) {
            return noComplexComputation;
          }
        }
      }
    }

    return !checkIfDDLPlan(rootNode) &&
        (simpleOperator && noComplexComputation && isOneQueryBlock &&
            noOrderBy && noGroupBy && noWhere && noJoin && singleRelation);
  }

  /**
   * Checks whether the query has 'from clause' or not.
   *
   * @param plan The logical plan
   * @return True if a query does not have 'from clause'.
   */
  public static boolean checkIfNonFromQuery(LogicalPlan plan) {
    LogicalNode node = plan.getRootBlock().getRoot();

    // one block, without where clause, no group-by, no-sort, no-join
    boolean isOneQueryBlock = plan.getQueryBlocks().size() == 1;
    boolean noRelation = !plan.getRootBlock().hasAlgebraicExpr(OpType.Relation);

    return !checkIfDDLPlan(node) && noRelation && isOneQueryBlock;
  }

  /**
   * Get all RelationNodes which are descendant of a given LogicalNode.
   *
   * @param from The LogicalNode to start visiting LogicalNodes.
   * @return an array of all descendant RelationNode of LogicalNode.
   */
  public static String[] getRelationLineage(LogicalNode from) {
    LogicalNode[] scans = findAllNodes(from, NodeType.SCAN, NodeType.PARTITIONS_SCAN);
    String[] tableNames = new String[scans.length];
    ScanNode scan;
    for (int i = 0; i < scans.length; i++) {
      scan = (ScanNode) scans[i];
      tableNames[i] = scan.getCanonicalName();
    }
    return tableNames;
  }

  /**
   * Get all RelationNodes which are descendant of a given LogicalNode.
   * The finding is restricted within a query block.
   *
   * @param from The LogicalNode to start visiting LogicalNodes.
   * @return an array of all descendant RelationNode of LogicalNode.
   */
  public static Collection<String> getRelationLineageWithinQueryBlock(LogicalPlan plan, LogicalNode from)
      throws PlanningException {
    RelationFinderVisitor visitor = new RelationFinderVisitor();
    visitor.visit(null, plan, null, from, new Stack<LogicalNode>());
    return visitor.getFoundRelations();
  }

  public static class RelationFinderVisitor extends BasicLogicalPlanVisitor<Object, LogicalNode> {
    private Set<String> foundRelNameSet = Sets.newHashSet();

    public Set<String> getFoundRelations() {
      return foundRelNameSet;
    }

    @Override
    public LogicalNode visit(Object context, LogicalPlan plan, @Nullable LogicalPlan.QueryBlock block, LogicalNode node,
                             Stack<LogicalNode> stack) throws PlanningException {
      if (node.getType() != NodeType.TABLE_SUBQUERY) {
        super.visit(context, plan, block, node, stack);
      }

      if (node instanceof RelationNode) {
        foundRelNameSet.add(((RelationNode) node).getCanonicalName());
      }

      return node;
    }
  }

  /**
   * Delete the logical node from a plan.
   *
   * @param parent      this node must be a parent node of one node to be removed.
   * @param tobeRemoved this node must be a child node of the parent.
   */
  public static LogicalNode deleteNode(LogicalNode parent, LogicalNode tobeRemoved) {
    Preconditions.checkArgument(tobeRemoved instanceof UnaryNode,
        "ERROR: the logical node to be removed must be unary node.");

    UnaryNode child = (UnaryNode) tobeRemoved;
    LogicalNode grandChild = child.getChild();
    if (parent instanceof UnaryNode) {
      UnaryNode unaryParent = (UnaryNode) parent;

      Preconditions.checkArgument(unaryParent.getChild() == child,
          "ERROR: both logical node must be parent and child nodes");
      unaryParent.setChild(grandChild);

    } else if (parent instanceof BinaryNode) {
      BinaryNode binaryParent = (BinaryNode) parent;
      if (binaryParent.getLeftChild().deepEquals(child)) {
        binaryParent.setLeftChild(grandChild);
      } else if (binaryParent.getRightChild().deepEquals(child)) {
        binaryParent.setRightChild(grandChild);
      } else {
        throw new IllegalStateException("ERROR: both logical node must be parent and child nodes");
      }
    } else {
      throw new InvalidQueryException("Unexpected logical plan: " + parent);
    }
    return child;
  }

  public static void replaceNode(LogicalPlan plan, LogicalNode startNode, LogicalNode oldNode, LogicalNode newNode) {
    LogicalNodeReplaceVisitor replacer = new LogicalNodeReplaceVisitor(oldNode, newNode);
    try {
      replacer.visit(new ReplacerContext(), plan, null, startNode, new Stack<LogicalNode>());
    } catch (PlanningException e) {
      e.printStackTrace();
    }
  }

  static class ReplacerContext {
    boolean updateSchemaFlag = false;
  }

  public static class LogicalNodeReplaceVisitor extends BasicLogicalPlanVisitor<ReplacerContext, LogicalNode> {
    private LogicalNode target;
    private LogicalNode tobeReplaced;

    public LogicalNodeReplaceVisitor(LogicalNode target, LogicalNode tobeReplaced) {
      this.target = target;
      this.tobeReplaced = tobeReplaced;
    }

    /**
     * If this node can have child, it returns TRUE. Otherwise, it returns FALSE.
     */
    private static boolean checkIfVisitable(LogicalNode node) {
      return node instanceof UnaryNode || node instanceof BinaryNode;
    }

    @Override
    public LogicalNode visit(ReplacerContext context, LogicalPlan plan, @Nullable LogicalPlan.QueryBlock block,
                             LogicalNode node, Stack<LogicalNode> stack) throws PlanningException {
      LogicalNode left = null;
      LogicalNode right = null;

      if (node instanceof UnaryNode) {
        UnaryNode unaryNode = (UnaryNode) node;
        if (unaryNode.getChild().deepEquals(target)) {
          unaryNode.setChild(tobeReplaced);
          left = tobeReplaced;
          context.updateSchemaFlag = true;
        } else if (checkIfVisitable(unaryNode.getChild())) {
          left = visit(context, plan, null, unaryNode.getChild(), stack);
        }
      } else if (node instanceof BinaryNode) {
        BinaryNode binaryNode = (BinaryNode) node;
        if (binaryNode.getLeftChild().deepEquals(target)) {
          binaryNode.setLeftChild(tobeReplaced);
          left = tobeReplaced;
          context.updateSchemaFlag = true;
        } else if (checkIfVisitable(binaryNode.getLeftChild())) {
          left = visit(context, plan, null, binaryNode.getLeftChild(), stack);
        } else {
          left = binaryNode.getLeftChild();
        }

        if (binaryNode.getRightChild().deepEquals(target)) {
          binaryNode.setRightChild(tobeReplaced);
          right = tobeReplaced;
          context.updateSchemaFlag = true;
        } else if (checkIfVisitable(binaryNode.getRightChild())) {
          right = visit(context, plan, null, binaryNode.getRightChild(), stack);
        } else {
          right = binaryNode.getRightChild();
        }
      }

      // update schemas of nodes except for leaf node (i.e., RelationNode)
      if (context.updateSchemaFlag) {
        if (node instanceof Projectable) {
          if (node instanceof BinaryNode) {
            node.setInSchema(SchemaUtil.merge(left.getOutSchema(), right.getOutSchema()));
          } else {
            node.setInSchema(left.getOutSchema());
          }
          context.updateSchemaFlag = false;
        } else {
          node.setInSchema(left.getOutSchema());
          node.setOutSchema(left.getOutSchema());
        }
      }
      return node;
    }

    @Override
    public LogicalNode visitScan(ReplacerContext context, LogicalPlan plan, LogicalPlan.QueryBlock block, ScanNode node,
                                 Stack<LogicalNode> stack) throws PlanningException {
      return node;
    }

    @Override
    public LogicalNode visitPartitionedTableScan(ReplacerContext context, LogicalPlan plan, LogicalPlan.
        QueryBlock block, PartitionedTableScanNode node, Stack<LogicalNode> stack)

        throws PlanningException {
      return node;
    }
  }

  public static void replaceNode(LogicalNode plan, LogicalNode newNode, NodeType type) {
    LogicalNode parent = findTopParentNode(plan, type);
    Preconditions.checkArgument(parent instanceof UnaryNode);
    Preconditions.checkArgument(!(newNode instanceof BinaryNode));
    UnaryNode parentNode = (UnaryNode) parent;
    LogicalNode child = parentNode.getChild();
    if (child instanceof UnaryNode) {
      ((UnaryNode) newNode).setChild(((UnaryNode) child).getChild());
    }
    parentNode.setChild(newNode);
  }

  /**
   * Find the top logical node matched to type from the given node
   *
   * @param node start node
   * @param type to find
   * @return a found logical node
   */
  public static <T extends LogicalNode> T findTopNode(LogicalNode node, NodeType type) {
    Preconditions.checkNotNull(node);
    Preconditions.checkNotNull(type);

    LogicalNodeFinder finder = new LogicalNodeFinder(type);
    node.preOrder(finder);

    if (finder.getFoundNodes().size() == 0) {
      return null;
    }
    return (T) finder.getFoundNodes().get(0);
  }

  /**
   * Find the most bottom logical node matched to type from the given node
   *
   * @param node start node
   * @param type to find
   * @return a found logical node
   */
  public static <T extends LogicalNode> T findMostBottomNode(LogicalNode node, NodeType type) {
    Preconditions.checkNotNull(node);
    Preconditions.checkNotNull(type);

    LogicalNodeFinder finder = new LogicalNodeFinder(type);
    node.preOrder(finder);

    if (finder.getFoundNodes().size() == 0) {
      return null;
    }
    return (T) finder.getFoundNodes().get(finder.getFoundNodes().size() - 1);
  }

  /**
   * Find the all logical node matched to type from the given node
   *
   * @param node start node
   * @param type to find
   * @return a found logical node
   */
  public static LogicalNode[] findAllNodes(LogicalNode node, NodeType... type) {
    Preconditions.checkNotNull(node);
    Preconditions.checkNotNull(type);

    LogicalNodeFinder finder = new LogicalNodeFinder(type);
    node.postOrder(finder);

    if (finder.getFoundNodes().size() == 0) {
      return new LogicalNode[]{};
    }
    List<LogicalNode> founds = finder.getFoundNodes();
    return founds.toArray(new LogicalNode[founds.size()]);
  }

  /**
   * Find a parent node of a given-typed operator.
   *
   * @param node start node
   * @param type to find
   * @return the parent node of a found logical node
   */
  public static <T extends LogicalNode> T findTopParentNode(LogicalNode node, NodeType type) {
    Preconditions.checkNotNull(node);
    Preconditions.checkNotNull(type);

    ParentNodeFinder finder = new ParentNodeFinder(type);
    node.postOrder(finder);

    if (finder.getFoundNodes().size() == 0) {
      return null;
    }
    return (T) finder.getFoundNodes().get(0);
  }

  private static class LogicalNodeFinder implements LogicalNodeVisitor {
    private List<LogicalNode> list = new ArrayList<LogicalNode>();
    private final NodeType[] tofind;
    private boolean topmost = false;
    private boolean finished = false;

    public LogicalNodeFinder(NodeType... type) {
      this.tofind = type;
    }

    public LogicalNodeFinder(NodeType[] type, boolean topmost) {
      this(type);
      this.topmost = topmost;
    }

    @Override
    public void visit(LogicalNode node) {
      if (!finished) {
        for (NodeType type : tofind) {
          if (node.getType() == type) {
            list.add(node);
          }
          if (topmost && list.size() > 0) {
            finished = true;
          }
        }
      }
    }

    public List<LogicalNode> getFoundNodes() {
      return list;
    }

    public LogicalNode[] getFoundNodeArray() {
      return list.toArray(new LogicalNode[list.size()]);
    }
  }

  private static class ParentNodeFinder implements LogicalNodeVisitor {
    private List<LogicalNode> list = new ArrayList<LogicalNode>();
    private NodeType tofind;

    public ParentNodeFinder(NodeType type) {
      this.tofind = type;
    }

    @Override
    public void visit(LogicalNode node) {
      if (node instanceof UnaryNode) {
        UnaryNode unary = (UnaryNode) node;
        if (unary.getChild().getType() == tofind) {
          list.add(node);
        }
      } else if (node instanceof BinaryNode) {
        BinaryNode bin = (BinaryNode) node;
        if (bin.getLeftChild().getType() == tofind ||
            bin.getRightChild().getType() == tofind) {
          list.add(node);
        }
      }
    }

    public List<LogicalNode> getFoundNodes() {
      return list;
    }
  }

  /**
   * fill targets with FieldEvals from a given schema
   *
   * @param schema  to be transformed to targets
   * @param targets to be filled
   */
  public static void schemaToTargets(Schema schema, Target[] targets) {
    FieldEval eval;
    for (int i = 0; i < schema.size(); i++) {
      eval = new FieldEval(schema.getColumn(i));
      targets[i] = new Target(eval);
    }
  }

  public static Target[] schemaToTargets(Schema schema) {
    Target[] targets = new Target[schema.size()];

    FieldEval eval;
    for (int i = 0; i < schema.size(); i++) {
      eval = new FieldEval(schema.getColumn(i));
      targets[i] = new Target(eval);
    }
    return targets;
  }

  public static Target[] schemaToTargetsWithGeneratedFields(Schema schema) {
    List<Target> targets = TUtil.newList();

    FieldEval eval;
    for (int i = 0; i < schema.size(); i++) {
      eval = new FieldEval(schema.getColumn(i));
      targets.add(new Target(eval));
    }
    return targets.toArray(new Target[targets.size()]);
  }

  public static SortSpec[] schemaToSortSpecs(Schema schema) {
    return columnsToSortSpecs(schema.toArray());
  }

  public static SortSpec[] columnsToSortSpecs(Column[] columns) {
    SortSpec[] specs = new SortSpec[columns.length];

    for (int i = 0; i < columns.length; i++) {
      specs[i] = new SortSpec(columns[i], true, false);
    }

    return specs;
  }

  public static SortSpec[] columnsToSortSpecs(Collection<Column> columns) {
    return columnsToSortSpecs(columns.toArray(new Column[columns.size()]));
  }

  public static Schema sortSpecsToSchema(SortSpec[] sortSpecs) {
    Schema schema = new Schema();
    for (SortSpec spec : sortSpecs) {
      schema.addColumn(spec.getSortKey());
    }

    return schema;
  }

  public static SortSpec[][] getSortKeysFromJoinQual(EvalNode joinQual, Schema outer, Schema inner) {
    // It is used for the merge join executor. The merge join only considers the equi-join.
    // So, theta-join flag must be false.
    List<Column[]> joinKeyPairs = getJoinKeyPairs(joinQual, outer, inner, false);
    SortSpec[] outerSortSpec = new SortSpec[joinKeyPairs.size()];
    SortSpec[] innerSortSpec = new SortSpec[joinKeyPairs.size()];

    for (int i = 0; i < joinKeyPairs.size(); i++) {
      outerSortSpec[i] = new SortSpec(joinKeyPairs.get(i)[0]);
      innerSortSpec[i] = new SortSpec(joinKeyPairs.get(i)[1]);
    }

    return new SortSpec[][]{outerSortSpec, innerSortSpec};
  }

  public static TupleComparator[] getComparatorsFromJoinQual(EvalNode joinQual, Schema leftSchema, Schema rightSchema) {
    SortSpec[][] sortSpecs = getSortKeysFromJoinQual(joinQual, leftSchema, rightSchema);
    TupleComparator[] comparators = new TupleComparator[2];
    comparators[0] = new TupleComparator(leftSchema, sortSpecs[0]);
    comparators[1] = new TupleComparator(rightSchema, sortSpecs[1]);
    return comparators;
  }

  /**
   * @return the first array contains left table's columns, and the second array contains right table's columns.
   */
  public static Column[][] joinJoinKeyForEachTable(EvalNode joinQual, Schema leftSchema,
                                                   Schema rightSchema, boolean includeThetaJoin) {
    List<Column[]> joinKeys = getJoinKeyPairs(joinQual, leftSchema, rightSchema, includeThetaJoin);
    Column[] leftColumns = new Column[joinKeys.size()];
    Column[] rightColumns = new Column[joinKeys.size()];
    for (int i = 0; i < joinKeys.size(); i++) {
      leftColumns[i] = joinKeys.get(i)[0];
      rightColumns[i] = joinKeys.get(i)[1];
    }

    return new Column[][]{leftColumns, rightColumns};
  }

  public static List<Column[]> getJoinKeyPairs(EvalNode joinQual, Schema leftSchema, Schema rightSchema,
                                               boolean includeThetaJoin) {
    JoinKeyPairFinder finder = new JoinKeyPairFinder(includeThetaJoin, leftSchema, rightSchema);
    joinQual.preOrder(finder);
    return finder.getPairs();
  }

  public static class JoinKeyPairFinder implements EvalNodeVisitor {
    private boolean includeThetaJoin;
    private final List<Column[]> pairs = Lists.newArrayList();
    private Schema[] schemas = new Schema[2];

    public JoinKeyPairFinder(boolean includeThetaJoin, Schema outer, Schema inner) {
      this.includeThetaJoin = includeThetaJoin;
      schemas[0] = outer;
      schemas[1] = inner;
    }

    @Override
    public void visit(EvalNode node) {
      if (EvalTreeUtil.isJoinQual(node, includeThetaJoin)) {
        BinaryEval binaryEval = (BinaryEval) node;
        Column[] pair = new Column[2];

        for (int i = 0; i <= 1; i++) { // access left, right sub expression
          Column column = EvalTreeUtil.findAllColumnRefs(binaryEval.getChild(i)).get(0);
          for (int j = 0; j < schemas.length; j++) {
            // check whether the column is for either outer or inner
            // 0 is outer, and 1 is inner
            if (schemas[j].contains(column.getQualifiedName())) {
              pair[j] = column;
            }
          }
        }

        if (pair[0] == null || pair[1] == null) {
          throw new IllegalStateException("Wrong join key: " + node);
        }
        pairs.add(pair);
      }
    }

    public List<Column[]> getPairs() {
      return this.pairs;
    }
  }

  public static Schema targetToSchema(Collection<Target> targets) {
    return targetToSchema(targets.toArray(new Target[targets.size()]));
  }

  public static Schema targetToSchema(Target[] targets) {
    Schema schema = new Schema();
    for (Target t : targets) {
      DataType type = t.getEvalTree().getValueType();
      String name;
      if (t.hasAlias()) {
        name = t.getAlias();
      } else {
        name = t.getEvalTree().getName();
      }
      if (!schema.containsByQualifiedName(name)) {
        schema.addColumn(name, type);
      }
    }

    return schema;
  }

  /**
   * It removes all table names from FieldEvals in targets
   *
   * @param sourceTargets The targets to be stripped
   * @return The stripped targets
   */
  public static Target[] stripTarget(Target[] sourceTargets) {
    Target[] copy = new Target[sourceTargets.length];
    for (int i = 0; i < sourceTargets.length; i++) {
      try {
        copy[i] = (Target) sourceTargets[i].clone();
      } catch (CloneNotSupportedException e) {
        throw new InternalError(e.getMessage());
      }
      if (copy[i].getEvalTree().getType() == EvalType.FIELD) {
        FieldEval fieldEval = copy[i].getEvalTree();
        if (fieldEval.getColumnRef().hasQualifier()) {
          fieldEval.replaceColumnRef(fieldEval.getColumnName());
        }
      }
    }

    return copy;
  }

  public static <T extends LogicalNode> T clone(LogicalPlan plan, LogicalNode node) {
    try {
      T copy = (T) node.clone();
      if (plan == null) {
        copy.setPID(-1);
      } else {
        copy.setPID(plan.newPID());
        if (node instanceof DistinctGroupbyNode) {
          DistinctGroupbyNode dNode = (DistinctGroupbyNode)copy;
          for (GroupbyNode eachNode: dNode.getGroupByNodes()) {
            eachNode.setPID(plan.newPID());
          }
        }
      }
      return copy;
    } catch (CloneNotSupportedException e) {
      throw new RuntimeException(e);
    }
  }

  public static boolean isCommutativeJoin(JoinType joinType) {
    return joinType == JoinType.INNER;
  }

  public static boolean existsAggregationFunction(Expr expr) throws PlanningException {
    AggregationFunctionFinder finder = new AggregationFunctionFinder();
    AggFunctionFoundResult result = new AggFunctionFoundResult();
    finder.visit(result, new Stack<Expr>(), expr);
    return result.generalSetFunction;
  }

  public static boolean existsDistinctAggregationFunction(Expr expr) throws PlanningException {
    AggregationFunctionFinder finder = new AggregationFunctionFinder();
    AggFunctionFoundResult result = new AggFunctionFoundResult();
    finder.visit(result, new Stack<Expr>(), expr);
    return result.distinctSetFunction;
  }

  static class AggFunctionFoundResult {
    boolean generalSetFunction;
    boolean distinctSetFunction;
  }

  static class AggregationFunctionFinder extends SimpleAlgebraVisitor<AggFunctionFoundResult, Object> {
    @Override
    public Object visitCountRowsFunction(AggFunctionFoundResult ctx, Stack<Expr> stack, CountRowsFunctionExpr expr)
        throws PlanningException {
      ctx.generalSetFunction = true;
      return super.visitCountRowsFunction(ctx, stack, expr);
    }

    @Override
    public Object visitGeneralSetFunction(AggFunctionFoundResult ctx, Stack<Expr> stack, GeneralSetFunctionExpr expr)
        throws PlanningException {
      ctx.generalSetFunction = true;
      ctx.distinctSetFunction = expr.isDistinct();
      return super.visitGeneralSetFunction(ctx, stack, expr);
    }
  }

  public static Collection<String> toQualifiedFieldNames(Collection<String> fieldNames, String qualifier) {
    List<String> names = TUtil.newList();
    for (String n : fieldNames) {
      String[] parts = n.split("\\.");
      if (parts.length == 1) {
        names.add(qualifier + "." + parts[0]);
      } else {
        names.add(qualifier + "." + parts[1]);
      }
    }
    return names;
  }

  public static SortSpec[] convertSortSpecs(Collection<CatalogProtos.SortSpecProto> sortSpecProtos) {
    SortSpec[] sortSpecs = new SortSpec[sortSpecProtos.size()];
    int i = 0;
    for (CatalogProtos.SortSpecProto proto : sortSpecProtos) {
      sortSpecs[i++] = new SortSpec(proto);
    }
    return sortSpecs;
  }

  /**
   * Generate an explain string of a LogicalNode and its descendant nodes.
   *
   * @param node The LogicalNode instance to be started
   * @return A pretty print explain string
   */
  public static String buildExplainString(LogicalNode node) {
    ExplainLogicalPlanVisitor explain = new ExplainLogicalPlanVisitor();

    StringBuilder explains = new StringBuilder();
    try {
      ExplainLogicalPlanVisitor.Context explainContext = explain.getBlockPlanStrings(null, node);
      while (!explainContext.explains.empty()) {
        explains.append(
            ExplainLogicalPlanVisitor.printDepthString(explainContext.getMaxDepth(), explainContext.explains.pop()));
      }
    } catch (PlanningException e) {
      throw new RuntimeException(e);
    }

    return explains.toString();
  }

<<<<<<< HEAD
  public static boolean isPlanMultiDistinct(GroupbyNode groupbyNode) {
    Set<Column> distinctColumns = new HashSet<Column>();
    for (AggregationFunctionCallEval eachEval: groupbyNode.getAggFunctions()) {
      if (eachEval.isDistinct()) {
        distinctColumns.addAll(EvalTreeUtil.findUniqueColumns(eachEval));
        if (distinctColumns.size() > 1) {
          return true;
        }
      }
    }
    return false;
=======
  /**
   * Listing table data file which is not empty.
   * If the table is a partitioned table, return file list which has same partition key.
   * @param tajoConf
   * @param tableDesc
   * @param fileIndex
   * @param numResultFiles
   * @return
   * @throws IOException
   */
  public static FragmentProto[] getNonZeroLengthDataFiles(TajoConf tajoConf,TableDesc tableDesc,
                                                          int fileIndex, int numResultFiles) throws IOException {
    FileSystem fs = tableDesc.getPath().getFileSystem(tajoConf);

    List<FileStatus> nonZeroLengthFiles = new ArrayList<FileStatus>();
    if (fs.exists(tableDesc.getPath())) {
      getNonZeroLengthDataFiles(fs, tableDesc.getPath(), nonZeroLengthFiles, fileIndex, numResultFiles,
          new AtomicInteger(0));
    }

    List<FileFragment> fragments = new ArrayList<FileFragment>();

    //In the case of partitioned table, return same partition key data files.
    int numPartitionColumns = 0;
    if (tableDesc.hasPartition()) {
      numPartitionColumns = tableDesc.getPartitionMethod().getExpressionSchema().getColumns().size();
    }
    String[] previousPartitionPathNames = null;
    for (FileStatus eachFile: nonZeroLengthFiles) {
      FileFragment fileFragment = new FileFragment(tableDesc.getName(), eachFile.getPath(), 0, eachFile.getLen(), null);

      if (numPartitionColumns > 0) {
        // finding partition key;
        Path filePath = fileFragment.getPath();
        Path parentPath = filePath;
        String[] parentPathNames = new String[numPartitionColumns];
        for (int i = 0; i < numPartitionColumns; i++) {
          parentPath = parentPath.getParent();
          parentPathNames[numPartitionColumns - i - 1] = parentPath.getName();
        }

        // If current partitionKey == previousPartitionKey, add to result.
        if (previousPartitionPathNames == null) {
          fragments.add(fileFragment);
        } else if (previousPartitionPathNames != null && Arrays.equals(previousPartitionPathNames, parentPathNames)) {
          fragments.add(fileFragment);
        } else {
          break;
        }
        previousPartitionPathNames = parentPathNames;
      } else {
        fragments.add(fileFragment);
      }
    }
    return FragmentConvertor.toFragmentProtoArray(fragments.toArray(new FileFragment[]{}));
  }

  private static void getNonZeroLengthDataFiles(FileSystem fs, Path path, List<FileStatus> result,
                                         int startFileIndex, int numResultFiles,
                                         AtomicInteger currentFileIndex) throws IOException {
    if (fs.isDirectory(path)) {
      FileStatus[] files = fs.listStatus(path);
      if (files != null && files.length > 0) {
        for (FileStatus eachFile : files) {
          if (result.size() >= numResultFiles) {
            return;
          }
          if (eachFile.isDirectory()) {
            getNonZeroLengthDataFiles(fs, eachFile.getPath(), result, startFileIndex, numResultFiles,
                currentFileIndex);
          } else if (eachFile.isFile() && eachFile.getLen() > 0) {
            if (currentFileIndex.get() >= startFileIndex) {
              result.add(eachFile);
            }
            currentFileIndex.incrementAndGet();
          }
        }
      }
    } else {
      FileStatus fileStatus = fs.getFileStatus(path);
      if (fileStatus != null && fileStatus.getLen() > 0) {
        if (currentFileIndex.get() >= startFileIndex) {
          result.add(fileStatus);
        }
        currentFileIndex.incrementAndGet();
        if (result.size() >= numResultFiles) {
          return;
        }
      }
    }
>>>>>>> 7510f886
  }
}<|MERGE_RESOLUTION|>--- conflicted
+++ resolved
@@ -793,19 +793,6 @@
     return explains.toString();
   }
 
-<<<<<<< HEAD
-  public static boolean isPlanMultiDistinct(GroupbyNode groupbyNode) {
-    Set<Column> distinctColumns = new HashSet<Column>();
-    for (AggregationFunctionCallEval eachEval: groupbyNode.getAggFunctions()) {
-      if (eachEval.isDistinct()) {
-        distinctColumns.addAll(EvalTreeUtil.findUniqueColumns(eachEval));
-        if (distinctColumns.size() > 1) {
-          return true;
-        }
-      }
-    }
-    return false;
-=======
   /**
    * Listing table data file which is not empty.
    * If the table is a partitioned table, return file list which has same partition key.
@@ -896,6 +883,5 @@
         }
       }
     }
->>>>>>> 7510f886
   }
 }