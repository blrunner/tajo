/**
 * Licensed to the Apache Software Foundation (ASF) under one
 * or more contributor license agreements.  See the NOTICE file
 * distributed with this work for additional information
 * regarding copyright ownership.  The ASF licenses this file
 * to you under the Apache License, Version 2.0 (the
 * "License"); you may not use this file except in compliance
 * with the License.  You may obtain a copy of the License at
 *
 *     http://www.apache.org/licenses/LICENSE-2.0
 *
 * Unless required by applicable law or agreed to in writing, software
 * distributed under the License is distributed on an "AS IS" BASIS,
 * WITHOUT WARRANTIES OR CONDITIONS OF ANY KIND, either express or implied.
 * See the License for the specific language governing permissions and
 * limitations under the License.
 */

package org.apache.tajo.querymaster;

import com.google.common.annotations.VisibleForTesting;
import com.google.common.collect.Lists;
import org.apache.commons.logging.Log;
import org.apache.commons.logging.LogFactory;
import org.apache.hadoop.fs.Path;
import org.apache.tajo.ExecutionBlockId;
import org.apache.tajo.ResourceProtos.FetchProto;
import org.apache.tajo.SessionVars;
import org.apache.tajo.algebra.JoinType;
import org.apache.tajo.annotation.NotNull;
import org.apache.tajo.catalog.*;
import org.apache.tajo.catalog.statistics.StatisticsUtil;
import org.apache.tajo.catalog.statistics.TableStats;
import org.apache.tajo.conf.TajoConf;
import org.apache.tajo.conf.TajoConf.ConfVars;
import org.apache.tajo.engine.planner.PhysicalPlannerImpl;
import org.apache.tajo.engine.planner.RangePartitionAlgorithm;
import org.apache.tajo.engine.planner.UniformRangePartition;
import org.apache.tajo.engine.planner.enforce.Enforcer;
import org.apache.tajo.engine.planner.global.DataChannel;
import org.apache.tajo.engine.planner.global.ExecutionBlock;
import org.apache.tajo.engine.planner.global.MasterPlan;
import org.apache.tajo.engine.planner.global.rewriter.rules.GlobalPlanRewriteUtil;
import org.apache.tajo.engine.utils.TupleUtil;
import org.apache.tajo.exception.TajoException;
import org.apache.tajo.exception.TajoInternalError;
import org.apache.tajo.exception.UndefinedTableException;
import org.apache.tajo.plan.logical.*;
import org.apache.tajo.plan.logical.SortNode.SortPurpose;
import org.apache.tajo.plan.serder.PlanProto.DistinctGroupbyEnforcer.MultipleAggregationStage;
import org.apache.tajo.plan.serder.PlanProto.EnforceProperty;
import org.apache.tajo.plan.util.PlannerUtil;
import org.apache.tajo.pullserver.PullServerConstants;
import org.apache.tajo.pullserver.PullServerUtil.PullServerRequestURIBuilder;
import org.apache.tajo.querymaster.Task.IntermediateEntry;
import org.apache.tajo.querymaster.Task.PullHost;
import org.apache.tajo.storage.RowStoreUtil;
import org.apache.tajo.storage.Tablespace;
import org.apache.tajo.storage.TablespaceManager;
import org.apache.tajo.storage.TupleRange;
import org.apache.tajo.storage.fragment.FileFragment;
import org.apache.tajo.storage.fragment.Fragment;
import org.apache.tajo.unit.StorageUnit;
import org.apache.tajo.util.Pair;
import org.apache.tajo.util.SplitUtil;
import org.apache.tajo.util.TUtil;
import org.apache.tajo.util.TajoIdUtils;
import org.apache.tajo.worker.FetchImpl;
import org.apache.tajo.worker.FetchImpl.RangeParam;

import java.io.IOException;
import java.io.UnsupportedEncodingException;
import java.math.BigInteger;
import java.net.URI;
import java.net.URLEncoder;
import java.util.*;
import java.util.Map.Entry;
import java.util.stream.Collectors;

import static org.apache.tajo.plan.serder.PlanProto.ShuffleType;
import static org.apache.tajo.plan.serder.PlanProto.ShuffleType.*;

/**
 * Repartitioner creates non-leaf tasks and shuffles intermediate data.
 * It supports two repartition methods, such as hash and range repartition.
 */
public class Repartitioner {
  private static final Log LOG = LogFactory.getLog(Repartitioner.class);

  private final static String UNKNOWN_HOST = "unknown";

  public static void scheduleFragmentsForJoinQuery(TaskSchedulerContext schedulerContext, Stage stage)
      throws IOException, TajoException {
    ExecutionBlock execBlock = stage.getBlock();
    QueryMasterTask.QueryMasterTaskContext masterContext = stage.getContext();
    CatalogService catalog = stage.getContext().getQueryMasterContext().getWorkerContext().getCatalog();
    TajoConf conf = stage.getContext().getQueryContext().getConf();

    ScanNode[] scans = execBlock.getScanNodes();
    ScanNode[] clonedScans = new ScanNode[scans.length];
    Fragment[] fragments = new Fragment[scans.length];
    long[] stats = new long[scans.length];

    // initialize variables from the child operators
    for (int i = 0; i < scans.length; i++) {
      // Clone ScanNode to reuse scan filter in broadcast join phase.
      try {
        clonedScans[i] = (ScanNode) scans[i].clone();
      } catch (CloneNotSupportedException e) {
        throw new RuntimeException(e);
      }

      TableDesc tableDesc = masterContext.getTableDesc(scans[i]);

      if (tableDesc == null) { // if it is a real table stored on storage
        if (execBlock.getUnionScanMap() != null && !execBlock.getUnionScanMap().isEmpty()) {
          for (Map.Entry<ExecutionBlockId, ExecutionBlockId> unionScanEntry: execBlock.getUnionScanMap().entrySet()) {
            ExecutionBlockId originScanEbId = unionScanEntry.getKey();
            stats[i] += masterContext.getStage(originScanEbId).getResultStats().getNumBytes();
          }
        } else {
          ExecutionBlockId scanEBId = TajoIdUtils.createExecutionBlockId(scans[i].getTableName());
          stats[i] = masterContext.getStage(scanEBId).getResultStats().getNumBytes();
        }

        // TODO - We should remove dummy fragment usages
        fragments[i] = new FileFragment(scans[i].getCanonicalName(), new Path("/dummy"), 0, 0,
            new String[]{UNKNOWN_HOST});

      } else {

        stats[i] = GlobalPlanRewriteUtil.computeDescendentVolume(scans[i]);

        // if table has no data, tablespace will return empty FileFragment.
        // So, we need to handle FileFragment by its size.
        // If we don't check its size, it can cause IndexOutOfBoundsException.
        List<Fragment> fileFragments = SplitUtil.getSplits(
            TablespaceManager.get(tableDesc.getUri()), scans[i], tableDesc, false, catalog, conf);

        if (fileFragments.size() > 0) {
          fragments[i] = fileFragments.get(0);
        } else {
          fragments[i] = new FileFragment(scans[i].getCanonicalName(),
              new Path(tableDesc.getUri()), 0, 0, new String[]{UNKNOWN_HOST});
        }
      }
    }

    // If one of inner join tables has no input data, it means that this execution block has no result row.
    JoinNode joinNode = PlannerUtil.findMostBottomNode(execBlock.getPlan(), NodeType.JOIN);
    if (joinNode != null) {
      if ( (joinNode.getJoinType() == JoinType.INNER)) {
        LogicalNode leftNode = joinNode.getLeftChild();
        LogicalNode rightNode = joinNode.getRightChild();
        for (int i = 0; i < stats.length; i++) {
          if (scans[i].getPID() == leftNode.getPID() || scans[i].getPID() == rightNode.getPID()) {
            if (stats[i] == 0) {
              LOG.info(scans[i] + " 's input data is zero. Inner join's result is empty.");
              return;
            }
          }
        }
      }
    }

    // If node is outer join and a preserved relation is empty, it should return zero rows.
    joinNode = PlannerUtil.findTopNode(execBlock.getPlan(), NodeType.JOIN);
    if (joinNode != null) {
      // If all stats are zero, return
      boolean isEmptyAllJoinTables = true;
      for (long stat : stats) {
        if (stat > 0) {
          isEmptyAllJoinTables = false;
          break;
        }
      }
      if (isEmptyAllJoinTables) {
        LOG.info("All input join tables are empty.");
        return;
      }

      // find left top scan node
      ScanNode leftScanNode = PlannerUtil.findTopNode(joinNode.getLeftChild(), NodeType.SCAN);
      ScanNode rightScanNode = PlannerUtil.findTopNode(joinNode.getRightChild(), NodeType.SCAN);

      long leftStats = -1;
      long rightStats = -1;
      if (stats.length == 2) {
        for (int i = 0; i < stats.length; i++) {
          if (scans[i].equals(leftScanNode)) {
            leftStats = stats[i];
          } else if (scans[i].equals(rightScanNode)) {
            rightStats = stats[i];
          }
        }
        if (joinNode.getJoinType() == JoinType.LEFT_OUTER) {
          if (leftStats == 0) {
            return;
          }
        }
        if (joinNode.getJoinType() == JoinType.RIGHT_OUTER) {
          if (rightStats == 0) {
            return;
          }
        }
      }
    }

    // Assigning either fragments or fetch urls to query units
    if (execBlock.hasBroadcastRelation()) { // If some relations of this EB are broadcasted
      boolean hasNonLeafNode = false;
      List<Integer> largeScanIndexList = new ArrayList<>();
      List<Integer> broadcastIndexList = new ArrayList<>();
      String nonLeafScanNames = "";
      String namePrefix = "";
      long maxStats = Long.MIN_VALUE;
      int maxStatsScanIdx = -1;
      StringBuilder nonLeafScanNamesBuilder = new StringBuilder();

      String intermediateDataFormat = schedulerContext.getMasterContext().getConf().getVar(ConfVars.SHUFFLE_FILE_FORMAT);
      for (int i = 0; i < scans.length; i++) {

        if (scans[i].getTableDesc().getMeta().getDataFormat().equalsIgnoreCase(intermediateDataFormat)) {
          // Intermediate data scan
          hasNonLeafNode = true;
          largeScanIndexList.add(i);
          nonLeafScanNamesBuilder.append(namePrefix).append(scans[i].getCanonicalName());
          namePrefix = ",";
        }
        if (execBlock.isBroadcastRelation(scans[i])) {
          broadcastIndexList.add(i);
        } else {
          // finding largest table.
          if (stats[i] > 0 && stats[i] > maxStats) {
            maxStats = stats[i];
            maxStatsScanIdx = i;
          }
        }
      }
      nonLeafScanNames = nonLeafScanNamesBuilder.toString();
      if (maxStatsScanIdx == -1) {
        maxStatsScanIdx = 0;
      }

      if (!hasNonLeafNode) {
        if (largeScanIndexList.size() > 1) {
          StringBuilder largeTableNamesBuilder = new StringBuilder();
          for (Integer eachId : largeScanIndexList) {
            largeTableNamesBuilder.append(scans[eachId].getTableName()).append(',');
          }
          throw new IOException("Broadcast join with leaf node should have only one large table, " +
              "but " + largeScanIndexList.size() + ", tables=" + largeTableNamesBuilder.toString());
        }
        int baseScanIdx = largeScanIndexList.isEmpty() ? maxStatsScanIdx : largeScanIndexList.get(0);
        LOG.info(String.format("[Distributed Join Strategy] : Broadcast Join, base_table=%s, base_volume=%d",
            scans[baseScanIdx].getCanonicalName(), stats[baseScanIdx]));
        scheduleLeafTasksWithBroadcastTable(schedulerContext, stage, baseScanIdx, clonedScans);
      } else {
        if (largeScanIndexList.size() > 2) {
          throw new IOException("Symmetric Repartition Join should have two scan node, but " + nonLeafScanNames);
        }

        //select intermediate scan and stats
        long[] intermediateScanStats = new long[largeScanIndexList.size()];
        Fragment[] intermediateFragments = new Fragment[largeScanIndexList.size()];
        int index = 0;
        for (Integer eachIdx : largeScanIndexList) {
          intermediateScanStats[index] = stats[eachIdx];
          intermediateFragments[index++] = fragments[eachIdx];
        }
        Fragment[] broadcastFragments = new Fragment[broadcastIndexList.size()];
        ScanNode[] broadcastScans = new ScanNode[broadcastIndexList.size()];
        long[] broadcastStats = new long[broadcastIndexList.size()];
        index = 0;
        for (Integer eachIdx : broadcastIndexList) {
          scans[eachIdx].setBroadcastTable(true);
          broadcastScans[index] = scans[eachIdx];

          if (broadcastScans[index].getType() == NodeType.PARTITIONS_SCAN && clonedScans[eachIdx].hasQual()) {
            broadcastScans[index].setQual(clonedScans[eachIdx].getQual());
          }

          broadcastStats[index] = stats[eachIdx];
          broadcastFragments[index] = fragments[eachIdx];
          index++;
        }
        LOG.info(String.format("[Distributed Join Strategy] : Broadcast Join, join_node=%s", nonLeafScanNames));
        scheduleSymmetricRepartitionJoin(masterContext, schedulerContext, stage,
            intermediateScanStats, intermediateFragments, broadcastScans, broadcastStats, broadcastFragments);
      }
    } else {
      LOG.info("[Distributed Join Strategy] : Symmetric Repartition Join");
      scheduleSymmetricRepartitionJoin(masterContext, schedulerContext, stage, stats, fragments, null, null, null);
    }
  }

  /**
   * Scheduling in tech case of Symmetric Repartition Join
   * @param masterContext
   * @param schedulerContext
   * @param stage
   * @param stats
   * @param fragments
   * @throws IOException
   */
  private static void scheduleSymmetricRepartitionJoin(QueryMasterTask.QueryMasterTaskContext masterContext,
                                                       TaskSchedulerContext schedulerContext,
                                                       Stage stage,
                                                       long[] stats,
                                                       Fragment[] fragments,
                                                       ScanNode[] broadcastScans,
                                                       long[] broadcastStats,
                                                       Fragment[] broadcastFragments) throws IOException, TajoException {
    MasterPlan masterPlan = stage.getMasterPlan();
    ExecutionBlock execBlock = stage.getBlock();
    // The hash map is modeling as follows:
    // <Part Id, <EbId, List<Intermediate Data>>>
    Map<Integer, Map<ExecutionBlockId, List<IntermediateEntry>>> hashEntries =
            new HashMap<>();

    // Grouping IntermediateData by a partition key and a table name
    List<ExecutionBlock> childBlocks = masterPlan.getChilds(stage.getId());

    // In the case of join with union, there is one ScanNode for union.
    Map<ExecutionBlockId, ExecutionBlockId> unionScanMap = execBlock.getUnionScanMap();
    for (ExecutionBlock childBlock : childBlocks) {
      ExecutionBlockId scanEbId = unionScanMap.get(childBlock.getId());
      if (scanEbId == null) {
        scanEbId = childBlock.getId();
      }
      Stage childExecSM = stage.getContext().getStage(childBlock.getId());

      if (childExecSM.getHashShuffleIntermediateEntries() != null &&
          !childExecSM.getHashShuffleIntermediateEntries().isEmpty()) {
        for (IntermediateEntry intermediateEntry: childExecSM.getHashShuffleIntermediateEntries()) {
          intermediateEntry.setEbId(childBlock.getId());
          if (hashEntries.containsKey(intermediateEntry.getPartId())) {
            Map<ExecutionBlockId, List<IntermediateEntry>> tbNameToInterm =
                hashEntries.get(intermediateEntry.getPartId());

            if (tbNameToInterm.containsKey(scanEbId)) {
              tbNameToInterm.get(scanEbId).add(intermediateEntry);
            } else {
              tbNameToInterm.put(scanEbId, Lists.newArrayList(intermediateEntry));
            }
          } else {
            Map<ExecutionBlockId, List<IntermediateEntry>> tbNameToInterm =
                    new HashMap<>();
            tbNameToInterm.put(scanEbId, Lists.newArrayList(intermediateEntry));
            hashEntries.put(intermediateEntry.getPartId(), tbNameToInterm);
          }
        }
      } else {
        //if no intermidatedata(empty table), make empty entry
        int emptyPartitionId = 0;
        if (hashEntries.containsKey(emptyPartitionId)) {
          Map<ExecutionBlockId, List<IntermediateEntry>> tbNameToInterm = hashEntries.get(emptyPartitionId);
          if (tbNameToInterm.containsKey(scanEbId))
            tbNameToInterm.get(scanEbId).addAll(new ArrayList<>());
          else
            tbNameToInterm.put(scanEbId, new ArrayList<>());
        } else {
          Map<ExecutionBlockId, List<IntermediateEntry>> tbNameToInterm =
                  new HashMap<>();
          tbNameToInterm.put(scanEbId, new ArrayList<>());
          hashEntries.put(emptyPartitionId, tbNameToInterm);
        }
      }
    }

    // hashEntries can be zero if there are no input data.
    // In the case, it will cause the zero divided exception.
    // it avoids this problem.
    long leftStats = stats[0];
    long rightStats = stats.length == 2 ? stats[1] : broadcastStats[0];
    int[] avgSize = new int[2];
    avgSize[0] = hashEntries.size() == 0 ? 0 : (int) (leftStats / hashEntries.size());
    avgSize[1] = hashEntries.size() == 0 ? 0 : (int) (stats.length == 2 ? (rightStats / hashEntries.size()) : rightStats);
    int bothFetchSize = avgSize[0] + avgSize[1];

    // Getting the desire number of join tasks according to the volumn
    // of a larger table
    long largerStat = leftStats >= rightStats ? leftStats : rightStats;
    int desireJoinTaskVolumn = stage.getMasterPlan().getContext().getInt(SessionVars.JOIN_TASK_INPUT_SIZE);

    // calculate the number of tasks according to the data size
    int mb = (int) Math.ceil((double) largerStat / 1048576);
    LOG.info("Larger intermediate data is approximately " + mb + " MB");
    // determine the number of task per 64MB
    int maxTaskNum = (int) Math.ceil((double) mb / desireJoinTaskVolumn);
    LOG.info("The calculated number of tasks is " + maxTaskNum);
    LOG.info("The number of total shuffle keys is " + hashEntries.size());
    // the number of join tasks cannot be larger than the number of
    // distinct partition ids.
    int joinTaskNum = Math.min(maxTaskNum, hashEntries.size());
    LOG.info("The determined number of join tasks is " + joinTaskNum);

    List<Fragment> rightFragments = new ArrayList<>();
    if (fragments.length == 2) {
      rightFragments.add(fragments[1]);
    }

    if (broadcastFragments != null) {
      //In this phase a ScanNode has a single fragment.
      //If there are more than one data files, that files should be added to fragments or partition path

      CatalogService catalog = stage.getContext().getQueryMasterContext().getWorkerContext().getCatalog();
      TajoConf conf = stage.getContext().getQueryContext().getConf();

<<<<<<< HEAD
      for (ScanNode eachScan: broadcastScans) {
=======
      for (int i = 0; i < broadcastScans.length; i++) {
        ScanNode eachScan = broadcastScans[i];
>>>>>>> 87b28755
        TableDesc tableDesc = masterContext.getTableDesc(eachScan);

        Collection<Fragment> scanFragments = SplitUtil.getSplits(
            TablespaceManager.get(tableDesc.getUri()), eachScan, tableDesc, false, catalog, conf);
        if (scanFragments != null) {
          rightFragments.addAll(scanFragments);
        }
      }
    }
    Stage.scheduleFragment(stage, fragments[0], rightFragments);

    // Assign partitions to tasks in a round robin manner.
    for (Entry<Integer, Map<ExecutionBlockId, List<IntermediateEntry>>> entry
        : hashEntries.entrySet()) {
      addJoinShuffle(stage, entry.getKey(), entry.getValue());
    }

    schedulerContext.setTaskSize((int) Math.ceil((double) bothFetchSize / joinTaskNum));
    schedulerContext.setEstimatedTaskNum(joinTaskNum);
  }

  /**
   * merge intermediate entry by ebid, pullhost
   * @param hashEntries
   * @return
   */
  public static Map<Integer, Map<ExecutionBlockId, List<IntermediateEntry>>> mergeIntermediateByPullHost(
      Map<Integer, Map<ExecutionBlockId, List<IntermediateEntry>>> hashEntries) {
    Map<Integer, Map<ExecutionBlockId, List<IntermediateEntry>>> mergedHashEntries =
            new HashMap<>();

    for(Entry<Integer, Map<ExecutionBlockId, List<IntermediateEntry>>> entry: hashEntries.entrySet()) {
      Integer partId = entry.getKey();
      for (Entry<ExecutionBlockId, List<IntermediateEntry>> partEntry: entry.getValue().entrySet()) {
        List<IntermediateEntry> intermediateList = partEntry.getValue();
        if (intermediateList == null || intermediateList.isEmpty()) {
          continue;
        }
        ExecutionBlockId ebId = partEntry.getKey();
        // EBID + PullHost -> IntermediateEntry
        // In the case of union partEntry.getKey() return's delegated EBID.
        // Intermediate entries are merged by real EBID.
        Map<String, IntermediateEntry> ebMerged = new HashMap<>();

        for (IntermediateEntry eachIntermediate: intermediateList) {
          String ebMergedKey = eachIntermediate.getEbId().toString() + eachIntermediate.getPullHost().getPullAddress();
          IntermediateEntry intermediateEntryPerPullHost = ebMerged.get(ebMergedKey);
          if (intermediateEntryPerPullHost == null) {
            intermediateEntryPerPullHost = new IntermediateEntry(-1, -1, partId, eachIntermediate.getPullHost());
            intermediateEntryPerPullHost.setEbId(eachIntermediate.getEbId());
            ebMerged.put(ebMergedKey, intermediateEntryPerPullHost);
          }
          intermediateEntryPerPullHost.setVolume(intermediateEntryPerPullHost.getVolume() + eachIntermediate.getVolume());
        }

        List<IntermediateEntry> ebIntermediateEntries = new ArrayList<>(ebMerged.values());

        Map<ExecutionBlockId, List<IntermediateEntry>> mergedPartEntries = mergedHashEntries.get(partId);
        if (mergedPartEntries == null) {
          mergedPartEntries = new HashMap<>();
          mergedHashEntries.put(partId, mergedPartEntries);
        }
        mergedPartEntries.put(ebId, ebIntermediateEntries);
      }
    }
    return mergedHashEntries;
  }

  private static void scheduleLeafTasksWithBroadcastTable(TaskSchedulerContext schedulerContext, Stage stage,
                                                      int baseScanId, ScanNode[] clonedScans)
      throws IOException, TajoException {
    ExecutionBlock execBlock = stage.getBlock();
    ScanNode[] scans = execBlock.getScanNodes();

    for (int i = 0; i < scans.length; i++) {
      if (i != baseScanId) {
        scans[i].setBroadcastTable(true);
      }
    }

    // Large table(baseScan)
    //  -> add all fragment to baseFragments
    //  -> each fragment is assigned to a Task by DefaultTaskScheduler.handle()
    // Broadcast table
    //  all fragments or paths assigned every Large table's scan task.
    //  -> PARTITIONS_SCAN
    //     . add all partition paths to node's inputPaths variable
    //  -> SCAN
    //     . add all fragments to broadcastFragments
    Collection<Fragment> baseFragments = null;
    List<Fragment> broadcastFragments = new ArrayList<>();

    CatalogService catalog = stage.getContext().getQueryMasterContext().getWorkerContext().getCatalog();
    TajoConf conf = stage.getContext().getQueryContext().getConf();

    for (int i = 0; i < scans.length; i++) {
      ScanNode scan = scans[i];
      TableDesc desc = stage.getContext().getTableDesc(scan);
      if (scans[i].getType() == NodeType.PARTITIONS_SCAN && clonedScans[i].hasQual()) {
        scans[i].setQual(clonedScans[i].getQual());
      }

      Collection<Fragment> scanFragments = SplitUtil.getSplits(TablespaceManager.get(desc.getUri()), scan, desc, false
        , catalog, conf);

      if (scanFragments != null) {
        if (i == baseScanId) {
          baseFragments = scanFragments;
        } else {
          broadcastFragments.addAll(scanFragments);
        }
      }
    }

    if (baseFragments == null) {
      throw new IOException("No fragments for " + scans[baseScanId].getTableName());
    }

    Stage.scheduleFragments(stage, baseFragments, broadcastFragments);
    schedulerContext.setEstimatedTaskNum(baseFragments.size());
  }

  private static void addJoinShuffle(Stage stage, int partitionId,
                                     Map<ExecutionBlockId, List<IntermediateEntry>> grouppedPartitions) {
    Map<String, List<FetchProto>> fetches = new HashMap<>();
    for (ExecutionBlock execBlock : stage.getMasterPlan().getChilds(stage.getId())) {
      if (grouppedPartitions.containsKey(execBlock.getId())) {
        String name = execBlock.getId().toString();
        List<FetchProto> requests = mergeShuffleRequest(name, partitionId, HASH_SHUFFLE,
            grouppedPartitions.get(execBlock.getId()));
        fetches.put(name, requests);
      }
    }

    if (fetches.isEmpty()) {
      LOG.info(stage.getId() + "'s " + partitionId + " partition has empty result.");
      return;
    }
    Stage.scheduleFetches(stage, fetches);
  }

  /**
   * This method merges the partition request associated with the pullserver's address.
   * It reduces the number of TCP connections.
   *
   * @return key: pullserver's address, value: a list of requests
   */
  private static List<FetchProto> mergeShuffleRequest(final String fetchName,
                                                      final int partitionId,
                                                      final ShuffleType type,
                                                      final List<IntermediateEntry> partitions) {
    // ebId + pullhost -> FetchImmpl
    Map<String, FetchImpl> mergedPartitions = new HashMap<>();

    for (IntermediateEntry partition : partitions) {
      String mergedKey = partition.getEbId().toString() + "," + partition.getPullHost();

      if (mergedPartitions.containsKey(mergedKey)) {
        FetchImpl fetch = mergedPartitions.get(mergedKey);
        fetch.addPart(partition.getTaskId(), partition.getAttemptId());
      } else {
        // In some cases like union each IntermediateEntry has different EBID.
        FetchImpl fetch = new FetchImpl(fetchName, partition.getPullHost(), type, partition.getEbId(), partitionId);
        fetch.addPart(partition.getTaskId(), partition.getAttemptId());
        mergedPartitions.put(mergedKey, fetch);
      }
    }

    return mergedPartitions.values().stream()
        .map(fetch -> fetch.getProto())
        .collect(Collectors.toList());
  }

  public static void scheduleFragmentsForNonLeafTasks(TaskSchedulerContext schedulerContext,
                                                      MasterPlan masterPlan, Stage stage, int maxNum)
      throws IOException {
    DataChannel channel = masterPlan.getIncomingChannels(stage.getBlock().getId()).get(0);
    if (channel.isHashShuffle()) {
      scheduleHashShuffledFetches(schedulerContext, masterPlan, stage, channel, maxNum);
    } else if (channel.isRangeShuffle()) {
      scheduleRangeShuffledFetches(schedulerContext, masterPlan, stage, channel, maxNum);
    } else {
      throw new TajoInternalError("Cannot support partition type");
    }
  }

  private static TableStats computeChildBlocksStats(QueryMasterTask.QueryMasterTaskContext context, MasterPlan masterPlan,
                                                    ExecutionBlockId parentBlockId) {
    List<TableStats> tableStatses = new ArrayList<>();
    List<ExecutionBlock> childBlocks = masterPlan.getChilds(parentBlockId);
    for (ExecutionBlock childBlock : childBlocks) {
      Stage childStage = context.getStage(childBlock.getId());
      tableStatses.add(childStage.getResultStats());
    }
    return StatisticsUtil.aggregateTableStat(tableStatses);
  }

  public static void scheduleRangeShuffledFetches(TaskSchedulerContext schedulerContext, MasterPlan masterPlan,
                                                  Stage stage, DataChannel channel, int maxNum)
      throws IOException {
    ExecutionBlock execBlock = stage.getBlock();
    ScanNode scan = execBlock.getScanNodes()[0];

    ExecutionBlock sampleChildBlock = masterPlan.getChild(stage.getId(), 0);
    SortNode sortNode = PlannerUtil.findTopNode(sampleChildBlock.getPlan(), NodeType.SORT);
    SortSpec [] sortSpecs = sortNode.getSortKeys();
    Schema sortSchema = SchemaBuilder.builder().addAll(channel.getShuffleKeys()).build();

    TupleRange[] ranges;
    int determinedTaskNum;

    // calculate the number of maximum query ranges
    TableStats totalStat = computeChildBlocksStats(stage.getContext(), masterPlan, stage.getId());

    // If there is an empty table in inner join, it should return zero rows.
    if (totalStat.getNumBytes() == 0 && totalStat.getColumnStats().size() == 0) {
      return;
    }
    TupleRange mergedRange = TupleUtil.columnStatToRange(sortSpecs, sortSchema, totalStat.getColumnStats(), false);

    if (sortNode.getSortPurpose() == SortPurpose.STORAGE_SPECIFIED) {
      String dataFormat = PlannerUtil.getDataFormat(masterPlan.getLogicalPlan());
      CatalogService catalog = stage.getContext().getQueryMasterContext().getWorkerContext().getCatalog();
      LogicalRootNode rootNode = masterPlan.getLogicalPlan().getRootBlock().getRoot();
      TableDesc tableDesc = null;
      try {
        tableDesc = PlannerUtil.getTableDesc(catalog, rootNode.getChild());
      } catch (UndefinedTableException e) {
        throw new IOException("Can't get table meta data from catalog: " +
            PlannerUtil.getStoreTableName(masterPlan.getLogicalPlan()));
      }

      Tablespace space = TablespaceManager.getAnyByScheme(dataFormat).get();
      ranges = space.getInsertSortRanges(
          stage.getContext().getQueryContext(),
          tableDesc,
          sortNode.getInSchema(),
          sortSpecs,
          mergedRange);

      determinedTaskNum = ranges.length;
    } else {
      RangePartitionAlgorithm partitioner = new UniformRangePartition(mergedRange, sortSpecs);
      BigInteger card = partitioner.getTotalCardinality();

      // if the number of the range cardinality is less than the desired number of tasks,
      // we set the the number of tasks to the number of range cardinality.
      if (card.compareTo(BigInteger.valueOf(maxNum)) < 0) {
        LOG.info(stage.getId() + ", The range cardinality (" + card
            + ") is less then the desired number of tasks (" + maxNum + ")");
        determinedTaskNum = card.intValue();
      } else {
        determinedTaskNum = maxNum;
      }

      LOG.info(stage.getId() + ", Try to divide " + mergedRange + " into " + determinedTaskNum +
          " sub ranges (total units: " + determinedTaskNum + ")");
      ranges = partitioner.partition(determinedTaskNum);
      if (ranges == null) {
        throw new NullPointerException("ranges is null on " + stage.getId() + " stage.");
      }

      if (ranges.length == 0) {
        LOG.warn(stage.getId() + " no range infos.");
      }

      TupleUtil.setMaxRangeIfNull(sortSpecs, sortSchema, totalStat.getColumnStats(), ranges);
      if (LOG.isDebugEnabled()) {
        for (TupleRange eachRange : ranges) {
          LOG.debug(stage.getId() + " range: " + eachRange.getStart() + " ~ " + eachRange.getEnd());
        }
      }
    }

    // TODO - We should remove dummy fragment.
    FileFragment dummyFragment = new FileFragment(scan.getTableName(), new Path("/dummy"), 0, 0,
        new String[]{UNKNOWN_HOST});
    Stage.scheduleFragment(stage, dummyFragment);

    Map<Pair<PullHost, ExecutionBlockId>, FetchImpl> fetches = new HashMap<>();
    List<ExecutionBlock> childBlocks = masterPlan.getChilds(stage.getId());
    for (ExecutionBlock childBlock : childBlocks) {
      Stage childExecSM = stage.getContext().getStage(childBlock.getId());
      for (Task qu : childExecSM.getTasks()) {
        for (IntermediateEntry p : qu.getIntermediateData()) {
          Pair<PullHost, ExecutionBlockId> key = new Pair<>(p.getPullHost(), childBlock.getId());
          if (fetches.containsKey(key)) {
            fetches.get(key).addPart(p.getTaskId(), p.getAttemptId());
          } else {
            FetchImpl fetch = new FetchImpl(scan.getTableName(), p.getPullHost(), RANGE_SHUFFLE, childBlock.getId(), 0);
            fetch.addPart(p.getTaskId(), p.getAttemptId());
            fetches.put(key, fetch);
          }
        }
      }
    }

    SortedMap<TupleRange, Collection<FetchProto>> map;
    map = new TreeMap<>();

    Set<FetchProto> fetchSet;
    RowStoreUtil.RowStoreEncoder encoder = RowStoreUtil.createEncoder(sortSchema);
    for (int i = 0; i < ranges.length; i++) {
      fetchSet = new HashSet<>();
      RangeParam rangeParam = new RangeParam(ranges[i], i == (ranges.length - 1), encoder);
      for (FetchImpl fetch : fetches.values()) {
        FetchImpl copy = null;
        try {
          copy = fetch.clone();
        } catch (CloneNotSupportedException e) {
          throw new RuntimeException(e);
        }
        copy.setRangeParams(rangeParam);
        fetchSet.add(copy.getProto());
      }

      map.put(ranges[i], fetchSet);
    }

    scheduleFetchesByRoundRobin(stage, map, scan.getTableName(), determinedTaskNum);

    schedulerContext.setEstimatedTaskNum(determinedTaskNum);
  }

  public static void scheduleFetchesByRoundRobin(Stage stage, Map<?, Collection<FetchProto>> partitions,
                                                 String tableName, int num) {
    int i;
    Map<String, List<FetchProto>>[] fetchesArray = new Map[num];
    for (i = 0; i < num; i++) {
      fetchesArray[i] = new HashMap<>();
    }
    i = 0;
    for (Entry<?, Collection<FetchProto>> entry : partitions.entrySet()) {
      Collection<FetchProto> value = entry.getValue();
      TUtil.putCollectionToNestedList(fetchesArray[i++], tableName, value);
      if (i == num) i = 0;
    }
    for (Map<String, List<FetchProto>> eachFetches : fetchesArray) {
      Stage.scheduleFetches(stage, eachFetches);
    }
  }

  @VisibleForTesting
  public static class FetchGroupMeta {
    long totalVolume;
    List<FetchImpl> fetchUrls;

    public FetchGroupMeta(long volume, FetchImpl fetchUrls) {
      this.totalVolume = volume;
      this.fetchUrls = Lists.newArrayList(fetchUrls);
    }

    public FetchGroupMeta addFetche(FetchImpl fetches) {
      this.fetchUrls.add(fetches);
      return this;
    }

    public void increaseVolume(long volume) {
      this.totalVolume += volume;
    }

    public long getVolume() {
      return totalVolume;
    }

    public List<FetchProto> getFetchProtos() {
      return fetchUrls.stream().map(fetch -> fetch.getProto()).collect(Collectors.toList());
    }

  }

  public static void scheduleHashShuffledFetches(TaskSchedulerContext schedulerContext, MasterPlan masterPlan,
                                                 Stage stage, DataChannel channel,
                                                 int maxNum) throws IOException {
    ExecutionBlock execBlock = stage.getBlock();
    ScanNode scan = execBlock.getScanNodes()[0];

    // TODO - We should remove dummy fragment usages
    Fragment frag = new FileFragment(scan.getCanonicalName(), new Path("/dummy"), 0, 0, new String[]{UNKNOWN_HOST});
    List<Fragment> fragments = new ArrayList<>();
    fragments.add(frag);
    Stage.scheduleFragments(stage, fragments);

    Map<Integer, FetchGroupMeta> finalFetches = new HashMap<>();
    Map<ExecutionBlockId, List<IntermediateEntry>> intermediates = new HashMap<>();

    for (ExecutionBlock block : masterPlan.getChilds(execBlock)) {
      List<IntermediateEntry> partitions = new ArrayList<>();
      partitions.addAll(stage.getContext().getStage(block.getId()).getHashShuffleIntermediateEntries());

      // In scattered hash shuffle, Collecting each IntermediateEntry
      if (channel.getShuffleType() == SCATTERED_HASH_SHUFFLE) {
        if (intermediates.containsKey(block.getId())) {
          intermediates.get(block.getId()).addAll(partitions);
        } else {
          intermediates.put(block.getId(), partitions);
        }
      }

      // make FetchImpl per PullServer, PartId
      Map<Integer, List<IntermediateEntry>> hashed = hashByKey(partitions);
      for (Entry<Integer, List<IntermediateEntry>> interm : hashed.entrySet()) {
        Map<Task.PullHost, List<IntermediateEntry>> hashedByHost = hashByHost(interm.getValue());
        for (Entry<Task.PullHost, List<IntermediateEntry>> e : hashedByHost.entrySet()) {

          FetchImpl fetch = new FetchImpl(scan.getTableName(), e.getKey(), channel.getShuffleType(),
              block.getId(), interm.getKey(), e.getValue());

          long volumeSum = 0;
          for (IntermediateEntry ie : e.getValue()) {
            volumeSum += ie.getVolume();
          }

          if (finalFetches.containsKey(interm.getKey())) {
            finalFetches.get(interm.getKey()).addFetche(fetch).increaseVolume(volumeSum);
          } else {
            finalFetches.put(interm.getKey(), new FetchGroupMeta(volumeSum, fetch));
          }
        }
      }
    }

    int groupingColumns = 0;
    LogicalNode[] groupbyNodes = PlannerUtil.findAllNodes(stage.getBlock().getPlan(),
        new NodeType[]{NodeType.GROUP_BY, NodeType.DISTINCT_GROUP_BY});
    if (groupbyNodes != null && groupbyNodes.length > 0) {
      LogicalNode bottomNode = groupbyNodes[0];
      if (bottomNode.getType() == NodeType.GROUP_BY) {
        groupingColumns = ((GroupbyNode)bottomNode).getGroupingColumns().length;
      } else if (bottomNode.getType() == NodeType.DISTINCT_GROUP_BY) {
        DistinctGroupbyNode distinctNode = PlannerUtil.findMostBottomNode(stage.getBlock().getPlan(), NodeType.DISTINCT_GROUP_BY);
        if (distinctNode == null) {
          LOG.warn(stage.getId() + ", Can't find current DistinctGroupbyNode");
          distinctNode = (DistinctGroupbyNode)bottomNode;
        }
        groupingColumns = distinctNode.getGroupingColumns().length;

        Enforcer enforcer = execBlock.getEnforcer();
        EnforceProperty property = PhysicalPlannerImpl.getAlgorithmEnforceProperty(enforcer, distinctNode);
        if (property != null) {
          if (property.getDistinct().getIsMultipleAggregation()) {
            MultipleAggregationStage mulAggStage = property.getDistinct().getMultipleAggregationStage();
            if (mulAggStage != MultipleAggregationStage.THRID_STAGE) {
              groupingColumns = distinctNode.getOutSchema().size();
            }
          }
        }
      }
    }
    // get a proper number of tasks
    int determinedTaskNum = Math.min(maxNum, finalFetches.size());
    LOG.info(stage.getId() + ", ScheduleHashShuffledFetches - Max num=" + maxNum + ", finalFetchURI=" + finalFetches.size());

    if (groupingColumns == 0) {
      determinedTaskNum = 1;
      LOG.info(stage.getId() + ", No Grouping Column - determinedTaskNum is set to 1");
    } else {
      TableStats totalStat = computeChildBlocksStats(stage.getContext(), masterPlan, stage.getId());
      if (totalStat.getNumRows() == 0) {
        determinedTaskNum = 1;
      }
    }

    // set the proper number of tasks to the estimated task num
    if (channel.getShuffleType() == SCATTERED_HASH_SHUFFLE) {
      scheduleScatteredHashShuffleFetches(schedulerContext, stage, intermediates,
          scan.getTableName());
    } else {
      schedulerContext.setEstimatedTaskNum(determinedTaskNum);
      // divide fetch uris into the the proper number of tasks according to volumes
      scheduleFetchesByEvenDistributedVolumes(stage, finalFetches, scan.getTableName(), determinedTaskNum);
      LOG.info(stage.getId() + ", DeterminedTaskNum : " + determinedTaskNum);
    }
  }

  public static Pair<Long [], Map<String, List<FetchProto>>[]> makeEvenDistributedFetchImpl(
      Map<Integer, FetchGroupMeta> partitions, String tableName, int num) {

    // Sort fetchGroupMeta in a descending order of data volumes.
    List<FetchGroupMeta> fetchGroupMetaList = Lists.newArrayList(partitions.values());
    Collections.sort(fetchGroupMetaList, (o1, o2) ->
        o1.getVolume() < o2.getVolume() ? 1 : (o1.getVolume() > o2.getVolume() ? -1 : 0));

    // Initialize containers
    Map<String, List<FetchProto>>[] fetchesArray = new Map[num];
    Long [] assignedVolumes = new Long[num];
    // initialization
    for (int i = 0; i < num; i++) {
      fetchesArray[i] = new HashMap<>();
      assignedVolumes[i] = 0l;
    }

    // This algorithm assignes bigger first manner by using a sorted iterator. It is a kind of greedy manner.
    // Its complexity is O(n). Since FetchGroup can be more than tens of thousands, we should consider its complexity.
    // In terms of this point, it will show reasonable performance and results. even though it is not an optimal
    // algorithm.
    Iterator<FetchGroupMeta> iterator = fetchGroupMetaList.iterator();

    int p;
    while(iterator.hasNext()) {
      p = 0;
      while (p < num && iterator.hasNext()) {
        FetchGroupMeta fetchGroupMeta = iterator.next();
        assignedVolumes[p] += fetchGroupMeta.getVolume();

        TUtil.putCollectionToNestedList(fetchesArray[p], tableName, fetchGroupMeta.getFetchProtos());
        p++;
      }

      p = num - 1;
      while (p >= 0 && iterator.hasNext()) {
        FetchGroupMeta fetchGroupMeta = iterator.next();
        assignedVolumes[p] += fetchGroupMeta.getVolume();
        TUtil.putCollectionToNestedList(fetchesArray[p], tableName, fetchGroupMeta.getFetchProtos());

        // While the current one is smaller than next one, it adds additional fetches to current one.
        while(iterator.hasNext() && (p > 0 && assignedVolumes[p - 1] > assignedVolumes[p])) {
          FetchGroupMeta additionalFetchGroup = iterator.next();
          assignedVolumes[p] += additionalFetchGroup.getVolume();
          TUtil.putCollectionToNestedList(fetchesArray[p], tableName, additionalFetchGroup.getFetchProtos());
        }

        p--;
      }
    }

    return new Pair<>(assignedVolumes, fetchesArray);
  }

  public static void scheduleFetchesByEvenDistributedVolumes(Stage stage, Map<Integer, FetchGroupMeta> partitions,
                                                             String tableName, int num) {
    Map<String, List<FetchProto>>[] fetchsArray = makeEvenDistributedFetchImpl(partitions, tableName, num).getSecond();
    // Schedule FetchImpls
    for (Map<String, List<FetchProto>> eachFetches : fetchsArray) {
      Stage.scheduleFetches(stage, eachFetches);
    }
  }

  // Scattered hash shuffle hashes the key columns and groups the hash keys associated with
  // the same hash key. Then, if the volume of a group is larger
  // than $DIST_QUERY_TABLE_PARTITION_VOLUME, it divides the group into more than two sub groups
  // according to $DIST_QUERY_TABLE_PARTITION_VOLUME (default size = 256MB).
  // As a result, each group size always becomes the less than or equal
  // to $DIST_QUERY_TABLE_PARTITION_VOLUME. Finally, each subgroup is assigned to a query unit.
  // It is usually used for writing partitioned tables.
  public static void scheduleScatteredHashShuffleFetches(TaskSchedulerContext schedulerContext,
       Stage stage, Map<ExecutionBlockId, List<IntermediateEntry>> intermediates,
       String tableName) {
    long splitVolume = (long)StorageUnit.MB *
        stage.getMasterPlan().getContext().getInt(SessionVars.TABLE_PARTITION_PER_SHUFFLE_SIZE);
    long pageSize = ((long)StorageUnit.MB) *
        stage.getContext().getConf().getIntVar(ConfVars.SHUFFLE_HASH_APPENDER_PAGE_VOLUME); // in bytes
    if (pageSize >= splitVolume) {
      throw new RuntimeException("tajo.dist-query.table-partition.task-volume-mb should be great than " +
          "tajo.shuffle.hash.appender.page.volumn-mb");
    }
    List<List<FetchProto>> fetches = new ArrayList<>();

    long totalIntermediateSize = 0L;
    for (Entry<ExecutionBlockId, List<IntermediateEntry>> listEntry : intermediates.entrySet()) {
      // merge by PartitionId
      Map<Integer, List<IntermediateEntry>> partitionIntermMap = new HashMap<>();
      for (IntermediateEntry eachInterm: listEntry.getValue()) {
        totalIntermediateSize += eachInterm.getVolume();
        int partId = eachInterm.getPartId();
        List<IntermediateEntry> partitionInterms = partitionIntermMap.get(partId);
        if (partitionInterms == null) {
          partitionInterms = Lists.newArrayList(eachInterm);
          partitionIntermMap.put(partId, partitionInterms);
        } else {
          partitionInterms.add(eachInterm);
        }
      }

      // Grouping or splitting to fit $DIST_QUERY_TABLE_PARTITION_VOLUME size
      for (List<IntermediateEntry> partitionEntries : partitionIntermMap.values()) {
        List<List<FetchProto>> eachFetches = splitOrMergeIntermediates(tableName, listEntry.getKey(), partitionEntries,
            splitVolume, pageSize);
        if (eachFetches != null && !eachFetches.isEmpty()) {
          fetches.addAll(eachFetches);
        }
      }
    }

    schedulerContext.setEstimatedTaskNum(fetches.size());

    int i = 0;
    Map<String, List<FetchProto>>[] fetchesArray = new Map[fetches.size()];
    for(List<FetchProto> entry : fetches) {
      fetchesArray[i] = new HashMap<>();
      fetchesArray[i].put(tableName, entry);

      Stage.scheduleFetches(stage, fetchesArray[i]);
      i++;
    }

    LOG.info(stage.getId()
        + ", ShuffleType:" + SCATTERED_HASH_SHUFFLE.name()
        + ", Intermediate Size: " + totalIntermediateSize
        + ", splitSize: " + splitVolume
        + ", DeterminedTaskNum: " + fetches.size());
  }

  /**
   * If a IntermediateEntry is large than splitVolume, List<FetchImpl> has single element.
   * @param ebId
   * @param entries
   * @param splitVolume
   * @return
   */
  public static List<List<FetchProto>> splitOrMergeIntermediates(@NotNull  String fetchName,
      ExecutionBlockId ebId, List<IntermediateEntry> entries, long splitVolume, long pageSize) {
    // Each List<FetchImpl> has splitVolume size.
    List<List<FetchProto>> fetches = new ArrayList<>();

    Iterator<IntermediateEntry> iter = entries.iterator();
    if (!iter.hasNext()) {
      return null;
    }
    List<FetchProto> fetchListForSingleTask = new ArrayList<>();
    long fetchListVolume = 0;

    while (iter.hasNext()) {
      IntermediateEntry currentInterm = iter.next();

      long firstSplitVolume = splitVolume - fetchListVolume;
      if (firstSplitVolume < pageSize) {
        firstSplitVolume = splitVolume;
      }

      //Each Pair object in the splits variable is assigned to the next ExectionBlock's task.
      //The first long value is a offset of the intermediate file and the second long value is length.
      List<Pair<Long, Long>> splits = currentInterm.split(firstSplitVolume, splitVolume);
      if (splits == null || splits.isEmpty()) {
        break;
      }

      for (Pair<Long, Long> eachSplit: splits) {
        if (fetchListVolume > 0 && fetchListVolume + eachSplit.getSecond() >= splitVolume) {
          if (!fetchListForSingleTask.isEmpty()) {
            fetches.add(fetchListForSingleTask);
          }
          fetchListForSingleTask = new ArrayList<>();
          fetchListVolume = 0;
        }
        FetchImpl fetch = new FetchImpl(fetchName, currentInterm.getPullHost(), SCATTERED_HASH_SHUFFLE,
            ebId, currentInterm.getPartId(), Lists.newArrayList(currentInterm));
        fetch.setOffset(eachSplit.getFirst());
        fetch.setLength(eachSplit.getSecond());
        fetchListForSingleTask.add(fetch.getProto());
        fetchListVolume += eachSplit.getSecond();
      }
    }
    if (!fetchListForSingleTask.isEmpty()) {
      fetches.add(fetchListForSingleTask);
    }
    return fetches;
  }

  /**
   * Get the pull server URIs.
   */
  public static List<URI> createFullURIs(int maxUrlLength, FetchProto fetch) {
    return createFetchURL(maxUrlLength, fetch, true);
  }

  /**
   * Get the pull server URIs without repeated parameters.
   */
  public static List<URI> createSimpleURIs(int maxUrlLength, FetchProto fetch) {
    return createFetchURL(maxUrlLength, fetch, false);
  }

  private static String getRangeParam(FetchProto proto) {
    StringBuilder sb = new StringBuilder();
    String firstKeyBase64 = new String(org.apache.commons.codec.binary.Base64.encodeBase64(proto.getRangeStart().toByteArray()));
    String lastKeyBase64 = new String(org.apache.commons.codec.binary.Base64.encodeBase64(proto.getRangeEnd().toByteArray()));

    try {
      sb.append("start=")
          .append(URLEncoder.encode(firstKeyBase64, "utf-8"))
          .append("&")
          .append("end=")
          .append(URLEncoder.encode(lastKeyBase64, "utf-8"));
    } catch (UnsupportedEncodingException e) {
      throw new RuntimeException(e);
    }

    if (proto.getRangeLastInclusive()) {
      sb.append("&final=true");
    }

    return sb.toString();
  }

  public static List<URI> createFetchURL(int maxUrlLength, FetchProto fetch, boolean includeParts) {
    PullServerRequestURIBuilder builder =
        new PullServerRequestURIBuilder(fetch.getHost(), fetch.getPort(), maxUrlLength);
    ExecutionBlockId ebId = new ExecutionBlockId(fetch.getExecutionBlockId());
    builder.setRequestType(PullServerConstants.CHUNK_REQUEST_PARAM_STRING)
        .setQueryId(ebId.getQueryId().toString())
        .setEbId(ebId.getId())
        .setPartId(fetch.getPartitionId());

    if (fetch.getType() == HASH_SHUFFLE) {
      builder.setShuffleType(PullServerConstants.HASH_SHUFFLE_PARAM_STRING);
    } else if (fetch.getType() == RANGE_SHUFFLE) {
      builder.setShuffleType(PullServerConstants.RANGE_SHUFFLE_PARAM_STRING);
      builder.setStartKeyBase64(new String(org.apache.commons.codec.binary.Base64.encodeBase64(fetch.getRangeStart().toByteArray())));
      builder.setEndKeyBase64(new String(org.apache.commons.codec.binary.Base64.encodeBase64(fetch.getRangeEnd().toByteArray())));
      builder.setLastInclude(fetch.getRangeLastInclusive());
    } else if (fetch.getType() == SCATTERED_HASH_SHUFFLE) {
      builder.setShuffleType(PullServerConstants.SCATTERED_HASH_SHUFFLE_PARAM_STRING);
    }
    if (fetch.getLength() >= 0) {
      builder.setOffset(fetch.getOffset()).setLength(fetch.getLength());
    }
    if (includeParts) {
      builder.setTaskIds(fetch.getTaskIdList());
      builder.setAttemptIds(fetch.getAttemptIdList());
    }
    return builder.build(includeParts);
  }

  public static Map<Integer, List<IntermediateEntry>> hashByKey(List<IntermediateEntry> entries) {
    Map<Integer, List<IntermediateEntry>> hashed = new HashMap<>();
    for (IntermediateEntry entry : entries) {
      if (hashed.containsKey(entry.getPartId())) {
        hashed.get(entry.getPartId()).add(entry);
      } else {
        hashed.put(entry.getPartId(), Lists.newArrayList(entry));
      }
    }

    return hashed;
  }

  public static Map<Task.PullHost, List<IntermediateEntry>> hashByHost(List<IntermediateEntry> entries) {
    Map<Task.PullHost, List<IntermediateEntry>> hashed = new HashMap<>();

    Task.PullHost host;
    for (IntermediateEntry entry : entries) {
      host = entry.getPullHost();
      if (hashed.containsKey(host)) {
        hashed.get(host).add(entry);
      } else {
        hashed.put(host, Lists.newArrayList(entry));
      }
    }

    return hashed;
  }

  public static Stage setShuffleOutputNumForTwoPhase(Stage stage, final int desiredNum, DataChannel channel) {
    ExecutionBlock execBlock = stage.getBlock();
    Column[] keys;
    // if the next query is join,
    // set the partition number for the current logicalUnit
    // TODO: the union handling is required when a join has unions as its child
    MasterPlan masterPlan = stage.getMasterPlan();
    keys = channel.getShuffleKeys();
    if (!masterPlan.isRoot(stage.getBlock()) ) {
      ExecutionBlock parentBlock = masterPlan.getParent(stage.getBlock());
      if (parentBlock.getPlan().getType() == NodeType.JOIN) {
        channel.setShuffleOutputNum(desiredNum);
      }
    }

    // set the partition number for group by and sort
    if (channel.isHashShuffle()) {
      if (execBlock.getPlan().getType() == NodeType.GROUP_BY ||
          execBlock.getPlan().getType() == NodeType.DISTINCT_GROUP_BY) {
        keys = channel.getShuffleKeys();
      }
    } else if (channel.isRangeShuffle()) {
      if (execBlock.getPlan().getType() == NodeType.SORT) {
        SortNode sort = (SortNode) execBlock.getPlan();
        keys = new Column[sort.getSortKeys().length];
        for (int i = 0; i < keys.length; i++) {
          keys[i] = sort.getSortKeys()[i].getSortKey();
        }
      }
    }
    if (keys != null) {
      if (keys.length == 0) {
        channel.setShuffleKeys(new Column[]{});
        channel.setShuffleOutputNum(1);
      } else {
        channel.setShuffleKeys(keys);
        // NOTE: desiredNum is not used in Sort anymore.
        channel.setShuffleOutputNum(desiredNum);
      }
    }
    return stage;
  }
}<|MERGE_RESOLUTION|>--- conflicted
+++ resolved
@@ -407,12 +407,8 @@
       CatalogService catalog = stage.getContext().getQueryMasterContext().getWorkerContext().getCatalog();
       TajoConf conf = stage.getContext().getQueryContext().getConf();
 
-<<<<<<< HEAD
-      for (ScanNode eachScan: broadcastScans) {
-=======
       for (int i = 0; i < broadcastScans.length; i++) {
         ScanNode eachScan = broadcastScans[i];
->>>>>>> 87b28755
         TableDesc tableDesc = masterContext.getTableDesc(eachScan);
 
         Collection<Fragment> scanFragments = SplitUtil.getSplits(
@@ -482,7 +478,7 @@
   }
 
   private static void scheduleLeafTasksWithBroadcastTable(TaskSchedulerContext schedulerContext, Stage stage,
-                                                      int baseScanId, ScanNode[] clonedScans)
+                                                          int baseScanId, ScanNode[] clonedScans)
       throws IOException, TajoException {
     ExecutionBlock execBlock = stage.getBlock();
     ScanNode[] scans = execBlock.getScanNodes();
