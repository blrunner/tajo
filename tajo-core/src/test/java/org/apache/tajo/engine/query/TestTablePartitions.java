/**
 * Licensed to the Apache Software Foundation (ASF) under one
 * or more contributor license agreements.  See the NOTICE file
 * distributed with this work for additional information
 * regarding copyright ownership.  The ASF licenses this file
 * to you under the Apache License, Version 2.0 (the
 * "License"); you may not use this file except in compliance
 * with the License.  You may obtain a copy of the License at
 *
 *     http://www.apache.org/licenses/LICENSE-2.0
 *
 * Unless required by applicable law or agreed to in writing, software
 * distributed under the License is distributed on an "AS IS" BASIS,
 * WITHOUT WARRANTIES OR CONDITIONS OF ANY KIND, either express or implied.
 * See the License for the specific language governing permissions and
 * limitations under the License.
 */

package org.apache.tajo.engine.query;

import com.google.common.collect.Maps;
import org.apache.hadoop.fs.*;
import org.apache.hadoop.io.compress.CompressionCodec;
import org.apache.hadoop.io.compress.CompressionCodecFactory;
import org.apache.hadoop.io.compress.DeflateCodec;
import org.apache.tajo.QueryId;
import org.apache.tajo.QueryTestCaseBase;
import org.apache.tajo.TajoConstants;
import org.apache.tajo.TajoTestingCluster;
import org.apache.tajo.catalog.CatalogService;
import org.apache.tajo.catalog.CatalogUtil;
import org.apache.tajo.catalog.Schema;
import org.apache.tajo.catalog.TableDesc;
import org.apache.tajo.common.TajoDataTypes;
import org.apache.tajo.conf.TajoConf;
import org.apache.tajo.engine.planner.global.DataChannel;
import org.apache.tajo.engine.planner.global.ExecutionBlock;
import org.apache.tajo.engine.planner.global.MasterPlan;
import org.apache.tajo.ipc.ClientProtos;
import org.apache.tajo.jdbc.FetchResultSet;
import org.apache.tajo.jdbc.TajoMemoryResultSet;
import org.apache.tajo.plan.logical.NodeType;
import org.apache.tajo.querymaster.QueryMasterTask;
import org.apache.tajo.storage.StorageConstants;
import org.apache.tajo.util.CommonTestingUtil;
import org.apache.tajo.util.KeyValueSet;
import org.apache.tajo.worker.TajoWorker;
import org.junit.Test;
import org.junit.runner.RunWith;
import org.junit.runners.Parameterized;

import java.io.IOException;
import java.sql.ResultSet;
import java.util.*;

import static org.apache.tajo.TajoConstants.DEFAULT_DATABASE_NAME;
import static org.apache.tajo.plan.serder.PlanProto.ShuffleType.SCATTERED_HASH_SHUFFLE;
import static org.junit.Assert.*;
import static org.junit.Assert.assertEquals;

@RunWith(Parameterized.class)
public class TestTablePartitions extends QueryTestCaseBase {
  private NodeType nodeType;

  public TestTablePartitions(NodeType nodeType) throws IOException {
    super(TajoConstants.DEFAULT_DATABASE_NAME);
    this.nodeType = nodeType;
  }

  @Parameterized.Parameters
  public static Collection<Object[]> generateParameters() {
    return Arrays.asList(new Object[][] {
      //type
      {NodeType.INSERT},
      {NodeType.CREATE_TABLE},
    });
  }

  @Test
  public final void testCreateColumnPartitionedTable() throws Exception {
    ResultSet res = null;
    String tableName = CatalogUtil.normalizeIdentifier("testCreateColumnPartitionedTable");

    if (nodeType == NodeType.INSERT) {
      res = executeString(
        "create table " + tableName + " (col1 int4, col2 int4) partition by column(key float8) ");
      res.close();

      assertTrue(catalog.existsTable(DEFAULT_DATABASE_NAME, tableName));
      assertEquals(2, catalog.getTableDesc(DEFAULT_DATABASE_NAME, tableName).getSchema().size());
      assertEquals(3, catalog.getTableDesc(DEFAULT_DATABASE_NAME, tableName).getLogicalSchema().size());

      res = testBase.execute(
        "insert overwrite into " + tableName + " select l_orderkey, l_partkey, " +
          "l_quantity from lineitem");
    } else {
      res = testBase.execute(
        "create table " + tableName + "(col1 int4, col2 int4) partition by column(key float8) "
          + " as select l_orderkey, l_partkey, l_quantity from lineitem");
    }

    MasterPlan plan = getQueryPlan(res);
    ExecutionBlock rootEB = plan.getRoot();

    assertEquals(1, plan.getChildCount(rootEB.getId()));

    ExecutionBlock insertEB = plan.getChild(rootEB.getId(), 0);
    assertNotNull(insertEB);

    assertEquals(nodeType, insertEB.getPlan().getType());
    assertEquals(1, plan.getChildCount(insertEB.getId()));

    ExecutionBlock scanEB = plan.getChild(insertEB.getId(), 0);

    List<DataChannel> list = plan.getOutgoingChannels(scanEB.getId());
    assertEquals(1, list.size());
    DataChannel channel = list.get(0);
    assertNotNull(channel);
    assertEquals(SCATTERED_HASH_SHUFFLE, channel.getShuffleType());
    assertEquals(1, channel.getShuffleKeys().length);

    executeString("DROP TABLE " + tableName + " PURGE").close();
    res.close();
  }

  @Test
  public final void testCreateColumnPartitionedTableWithJoin() throws Exception {
    ResultSet res = null;
    String tableName = CatalogUtil.normalizeIdentifier("testCreateColumnPartitionedTableWithJoin");

    if (nodeType == NodeType.INSERT) {
      res = executeString(
        "create table " + tableName + " (col1 int4, col2 int4) partition by column(key float8) ");
      res.close();

      assertTrue(catalog.existsTable(DEFAULT_DATABASE_NAME, tableName));
      assertEquals(2, catalog.getTableDesc(DEFAULT_DATABASE_NAME, tableName).getSchema().size());
      assertEquals(3, catalog.getTableDesc(DEFAULT_DATABASE_NAME, tableName).getLogicalSchema().size());

      res = testBase.execute(
        "insert overwrite into " + tableName + " select l_orderkey, l_partkey, " +
          "l_quantity from lineitem join orders on l_orderkey = o_orderkey");

    } else {
      res = testBase.execute("create table " + tableName + " (col1 int4, col2 int4) partition by column(key float8) "
        + " AS select l_orderkey, l_partkey, l_quantity from lineitem join orders on l_orderkey = o_orderkey");
    }

    MasterPlan plan = getQueryPlan(res);
    ExecutionBlock rootEB = plan.getRoot();

    assertEquals(1, plan.getChildCount(rootEB.getId()));

    ExecutionBlock insertEB = plan.getChild(rootEB.getId(), 0);
    assertNotNull(insertEB);
    assertEquals(nodeType, insertEB.getPlan().getType());
    assertEquals(1, plan.getChildCount(insertEB.getId()));

    ExecutionBlock scanEB = plan.getChild(insertEB.getId(), 0);

    List<DataChannel> list = plan.getOutgoingChannels(scanEB.getId());
    assertEquals(1, list.size());
    DataChannel channel = list.get(0);
    assertNotNull(channel);
    assertEquals(SCATTERED_HASH_SHUFFLE, channel.getShuffleType());
    assertEquals(1, channel.getShuffleKeys().length);

    executeString("DROP TABLE " + tableName + " PURGE").close();
    res.close();
  }

  @Test
  public final void testCreateColumnPartitionedTableWithSelectedColumns() throws Exception {
    ResultSet res = null;
    String tableName = CatalogUtil.normalizeIdentifier("testCreateColumnPartitionedTableWithSelectedColumns");

    if (nodeType == NodeType.INSERT) {
      res = executeString(
        "create table " + tableName + " (col1 int4, col2 int4, null_col int4) partition by column(key float8) ");
      res.close();

      assertTrue(catalog.existsTable(DEFAULT_DATABASE_NAME, tableName));
      assertEquals(3, catalog.getTableDesc(DEFAULT_DATABASE_NAME, tableName).getSchema().size());
      assertEquals(4, catalog.getTableDesc(DEFAULT_DATABASE_NAME, tableName).getLogicalSchema().size());

      res = executeString("insert overwrite into " + tableName + " (col1, col2, key) select l_orderkey, " +
        "l_partkey, l_quantity from lineitem");
    } else {
      res = executeString("create table " + tableName + " (col1 int4, col2 int4, null_col int4)"
        + " partition by column(key float8) AS select l_orderkey, l_partkey, null, l_quantity from lineitem");
    }
    res.close();

    executeString("DROP TABLE " + tableName + " PURGE").close();
  }

  @Test
  public final void testColumnPartitionedTableByOneColumn() throws Exception {
    ResultSet res = null;
    String tableName = CatalogUtil.normalizeIdentifier("testColumnPartitionedTableByOneColumn");

    if (nodeType == NodeType.INSERT) {
      res = executeString(
        "create table " + tableName + " (col1 int4, col2 int4, null_col int4) partition by column(key float8) ");
      res.close();

      assertTrue(catalog.existsTable(DEFAULT_DATABASE_NAME, tableName));

      res = executeString("insert overwrite into " + tableName
        + " (col1, col2, key) select l_orderkey, l_partkey, l_quantity from lineitem");
    } else {
      res = executeString("create table " + tableName + " (col1 int4, col2 int4, null_col int4) "
        + " partition by column(key float8) as select l_orderkey, l_partkey, null, l_quantity from lineitem");
    }
    res.close();


    TableDesc desc = catalog.getTableDesc(DEFAULT_DATABASE_NAME, tableName);
    assertPartitionDirectories(desc);

    res = executeString(
        "select distinct * from " + tableName + " where (key = 45.0 or key = 38.0) and null_col is null");

    Map<Double, int []> resultRows1 = Maps.newHashMap();
    resultRows1.put(45.0d, new int[]{3, 2});
    resultRows1.put(38.0d, new int[]{2, 2});

    for (int i = 0; i < 2; i++) {
      assertTrue(res.next());
      assertEquals(resultRows1.get(res.getDouble(4))[0], res.getInt(1));
      assertEquals(resultRows1.get(res.getDouble(4))[1], res.getInt(2));
    }
    executeString("DROP TABLE " + tableName + " PURGE").close();
    res.close();
  }

  private void assertPartitionDirectories(TableDesc desc) throws IOException {
    FileSystem fs = FileSystem.get(conf);
    Path path = new Path(desc.getUri());
    assertTrue(fs.isDirectory(path));
    assertTrue(fs.isDirectory(new Path(path.toUri() + "/key=17.0")));
    assertTrue(fs.isDirectory(new Path(path.toUri() + "/key=36.0")));
    assertTrue(fs.isDirectory(new Path(path.toUri() + "/key=38.0")));
    assertTrue(fs.isDirectory(new Path(path.toUri() + "/key=45.0")));
    assertTrue(fs.isDirectory(new Path(path.toUri() + "/key=49.0")));
    if (!testingCluster.isHiveCatalogStoreRunning()) {
      assertEquals(5, desc.getStats().getNumRows().intValue());
    }
  }

  @Test
  public final void testQueryCasesOnColumnPartitionedTable() throws Exception {
    ResultSet res = null;
    String tableName = CatalogUtil.normalizeIdentifier("testQueryCasesOnColumnPartitionedTable");

    if (nodeType == NodeType.INSERT) {
      res = executeString(
        "create table " + tableName + " (col1 int4, col2 int4, null_col int4) partition by column(key float8) ");
      res.close();

      assertTrue(catalog.existsTable(DEFAULT_DATABASE_NAME, tableName));

      res = executeString(
        "insert overwrite into " + tableName
          + " (col1, col2, key) select l_orderkey, l_partkey, l_quantity from lineitem");
    } else {
      res = executeString("create table " + tableName + " (col1 int4, col2 int4, null_col int4) "
        + " partition by column(key float8) as select l_orderkey, l_partkey, null, l_quantity from lineitem");
    }
    res.close();

    TableDesc desc = catalog.getTableDesc(DEFAULT_DATABASE_NAME, tableName);
    assertPartitionDirectories(desc);

    res = executeFile("case1.sql");
    assertResultSet(res, "case1.result");
    res.close();

    res = executeFile("case2.sql");
    assertResultSet(res, "case2.result");
    res.close();

    res = executeFile("case3.sql");
    assertResultSet(res, "case3.result");
    res.close();

    // select pow(key, 2) from testQueryCasesOnColumnPartitionedTable
    res = executeFile("case4.sql");
    assertResultSet(res, "case4.result");
    res.close();

    // select round(pow(key + 1, 2)) from testQueryCasesOnColumnPartitionedTable
    res = executeFile("case5.sql");
    assertResultSet(res, "case5.result");
    res.close();

    // select col1, key from testQueryCasesOnColumnPartitionedTable order by pow(key, 2) desc
    res = executeFile("case6.sql");
    assertResultSet(res, "case6.result");
    res.close();

    // select col1, key from testQueryCasesOnColumnPartitionedTable WHERE key BETWEEN 35 AND 48;
    res = executeFile("case7.sql");
    assertResultSet(res, "case7.result");
    res.close();

    // select col1, CASE key WHEN 36 THEN key WHEN 49 THEN key ELSE key END from testQueryCasesOnColumnPartitionedTable;
    res = executeFile("case8.sql");
    assertResultSet(res, "case8.result");
    res.close();

    // select col1, CAST(key AS INT) from testQueryCasesOnColumnPartitionedTable;
    res = executeFile("case9.sql");
    assertResultSet(res, "case9.result");
    res.close();

    // select col1, (!(key > 35)) from testQueryCasesOnColumnPartitionedTable;
    res = executeFile("case10.sql");
    assertResultSet(res, "case10.result");
    res.close();

    // alias partition column
    res = executeFile("case11.sql");
    assertResultSet(res, "case11.result");
    res.close();

    // alias partition column in group by, order by
    res = executeFile("case12.sql");
    assertResultSet(res, "case12.result");
    res.close();

    // alias partition column in stage
    res = executeFile("case13.sql");
    assertResultSet(res, "case13.result");
    res.close();

    executeString("DROP TABLE " + tableName + " PURGE").close();
    res.close();
  }

  @Test
  public final void testColumnPartitionedTableByThreeColumns() throws Exception {
    ResultSet res = null;
    String tableName = CatalogUtil.normalizeIdentifier("testColumnPartitionedTableByThreeColumns");

    if (nodeType == NodeType.INSERT) {
      res = testBase.execute(
        "create table " + tableName + " (col4 text) partition by column(col1 int4, col2 int4, col3 float8) ");
      res.close();
      TajoTestingCluster cluster = testBase.getTestingCluster();
      CatalogService catalog = cluster.getMaster().getCatalog();
      assertTrue(catalog.existsTable(DEFAULT_DATABASE_NAME, tableName));

      res = executeString("insert overwrite into " + tableName
        + " select l_returnflag, l_orderkey, l_partkey, l_quantity from lineitem");
    } else {
      res = executeString( "create table " + tableName + " (col4 text) "
        + " partition by column(col1 int4, col2 int4, col3 float8) as select l_returnflag, l_orderkey, l_partkey, " +
        "l_quantity from lineitem");
    }
    res.close();

    TableDesc desc = catalog.getTableDesc(DEFAULT_DATABASE_NAME, tableName);
    Path path = new Path(desc.getUri());

    FileSystem fs = FileSystem.get(conf);
    assertTrue(fs.isDirectory(path));
    assertTrue(fs.isDirectory(new Path(path.toUri() + "/col1=1")));
    assertTrue(fs.isDirectory(new Path(path.toUri() + "/col1=1/col2=1")));
    assertTrue(fs.isDirectory(new Path(path.toUri() + "/col1=1/col2=1/col3=17.0")));
    assertTrue(fs.isDirectory(new Path(path.toUri() + "/col1=2")));
    assertTrue(fs.isDirectory(new Path(path.toUri() + "/col1=2/col2=2")));
    assertTrue(fs.isDirectory(new Path(path.toUri() + "/col1=2/col2=2/col3=38.0")));
    assertTrue(fs.isDirectory(new Path(path.toUri() + "/col1=3")));
    assertTrue(fs.isDirectory(new Path(path.toUri() + "/col1=3/col2=2")));
    assertTrue(fs.isDirectory(new Path(path.toUri() + "/col1=3/col2=3")));
    assertTrue(fs.isDirectory(new Path(path.toUri() + "/col1=3/col2=2/col3=45.0")));
    assertTrue(fs.isDirectory(new Path(path.toUri() + "/col1=3/col2=3/col3=49.0")));
    if (!testingCluster.isHiveCatalogStoreRunning()) {
      assertEquals(5, desc.getStats().getNumRows().intValue());
    }

    res = executeString("select * from " + tableName + " where col2 = 2");

    Map<Double, int []> resultRows1 = Maps.newHashMap();
    resultRows1.put(45.0d, new int[]{3, 2});
    resultRows1.put(38.0d, new int[]{2, 2});


    for (int i = 0; i < 2; i++) {
      assertTrue(res.next());
      assertEquals(resultRows1.get(res.getDouble(4))[0], res.getInt(2));
      assertEquals(resultRows1.get(res.getDouble(4))[1], res.getInt(3));
    }
    res.close();

    Map<Double, int []> resultRows2 = Maps.newHashMap();
    resultRows2.put(49.0d, new int[]{3, 3});
    resultRows2.put(45.0d, new int[]{3, 2});
    resultRows2.put(38.0d, new int[]{2, 2});

    res = executeString("select * from " + tableName + " where (col1 = 2 or col1 = 3) and col2 >= 2");

    for (int i = 0; i < 3; i++) {
      assertTrue(res.next());
      assertEquals(resultRows2.get(res.getDouble(4))[0], res.getInt(2));
      assertEquals(resultRows2.get(res.getDouble(4))[1], res.getInt(3));
    }

    executeString("DROP TABLE " + tableName + " PURGE").close();
    res.close();
  }

  @Test
  public final void testInsertIntoColumnPartitionedTableByThreeColumns() throws Exception {
    ResultSet res = null;
    String tableName = CatalogUtil.normalizeIdentifier("testInsertIntoColumnPartitionedTableByThreeColumns");

    if (nodeType == NodeType.INSERT) {
      res = testBase.execute(
        "create table " + tableName + " (col4 text) partition by column(col1 int4, col2 int4, col3 float8) ");
      res.close();
      TajoTestingCluster cluster = testBase.getTestingCluster();
      CatalogService catalog = cluster.getMaster().getCatalog();
      assertTrue(catalog.existsTable(DEFAULT_DATABASE_NAME, tableName));

      res = executeString("insert into " + tableName
        + " select l_returnflag, l_orderkey, l_partkey, l_quantity from lineitem");
    } else {
      res = executeString( "create table " + tableName + " (col4 text) "
        + " partition by column(col1 int4, col2 int4, col3 float8) as select l_returnflag, l_orderkey, l_partkey, " +
        "l_quantity from lineitem");
    }
    res.close();

    TableDesc desc = catalog.getTableDesc(DEFAULT_DATABASE_NAME, tableName);
    Path path = new Path(desc.getUri());

    FileSystem fs = FileSystem.get(conf);
    verifyDirectoriesForThreeColumns(fs, path, 1);
    if (!testingCluster.isHiveCatalogStoreRunning()) {
      assertEquals(5, desc.getStats().getNumRows().intValue());
    }

    res = executeString("select * from " + tableName + " where col2 = 2");

    Map<Double, int []> resultRows1 = Maps.newHashMap();
    resultRows1.put(45.0d, new int[]{3, 2});
    resultRows1.put(38.0d, new int[]{2, 2});

    for (int i = 0; i < 2; i++) {
      assertTrue(res.next());
      assertEquals(resultRows1.get(res.getDouble(4))[0], res.getInt(2));
      assertEquals(resultRows1.get(res.getDouble(4))[1], res.getInt(3));
    }
    res.close();

    Map<Double, int []> resultRows2 = Maps.newHashMap();
    resultRows2.put(49.0d, new int[]{3, 3});
    resultRows2.put(45.0d, new int[]{3, 2});
    resultRows2.put(38.0d, new int[]{2, 2});

    res = executeString("select * from " + tableName + " where (col1 = 2 or col1 = 3) and col2 >= 2");

    for (int i = 0; i < 3; i++) {
      assertTrue(res.next());
      assertEquals(resultRows2.get(res.getDouble(4))[0], res.getInt(2));
      assertEquals(resultRows2.get(res.getDouble(4))[1], res.getInt(3));
    }
    res.close();

    // insert into already exists partitioned table
    res = executeString("insert into " + tableName
        + " select l_returnflag, l_orderkey, l_partkey, l_quantity from lineitem");
    res.close();

    desc = catalog.getTableDesc(DEFAULT_DATABASE_NAME, tableName);
    path = new Path(desc.getUri());

    verifyDirectoriesForThreeColumns(fs, path, 2);
    if (!testingCluster.isHiveCatalogStoreRunning()) {
      assertEquals(5, desc.getStats().getNumRows().intValue());
    }

    String expected = "N\n" +
        "N\n" +
        "N\n" +
        "N\n" +
        "N\n" +
        "N\n" +
        "R\n" +
        "R\n" +
        "R\n" +
        "R\n";

    String tableData = getTableFileContents(new Path(desc.getUri()));
    assertEquals(expected, tableData);

    res = executeString("select * from " + tableName + " where col2 = 2");
    String resultSetData = resultSetToString(res);
    res.close();
    expected = "col4,col1,col2,col3\n" +
        "-------------------------------\n" +
        "N,2,2,38.0\n" +
        "N,2,2,38.0\n" +
        "R,3,2,45.0\n" +
        "R,3,2,45.0\n";
    assertEquals(expected, resultSetData);

    res = executeString("select * from " + tableName + " where (col1 = 2 or col1 = 3) and col2 >= 2");
    resultSetData = resultSetToString(res);
    res.close();
    expected = "col4,col1,col2,col3\n" +
        "-------------------------------\n" +
        "N,2,2,38.0\n" +
        "N,2,2,38.0\n" +
        "R,3,2,45.0\n" +
        "R,3,2,45.0\n" +
        "R,3,3,49.0\n" +
        "R,3,3,49.0\n";
    assertEquals(expected, resultSetData);

    // Check not to remove existing partition directories.
    res = executeString("insert overwrite into " + tableName
        + " select l_returnflag, l_orderkey, l_partkey, 30.0 as l_quantity from lineitem "
        + " where l_orderkey = 1 and l_partkey = 1 and  l_linenumber = 1");
    res.close();

    verifyDirectoriesForThreeColumns(fs, path, 3);
    if (!testingCluster.isHiveCatalogStoreRunning()) {
      // TODO: If there is existing another partition directory, we must add its rows number to result row numbers.
      // desc = catalog.getTableDesc(DEFAULT_DATABASE_NAME, tableName);
      // assertEquals(6, desc.getStats().getNumRows().intValue());
    }

    verifyKeptExistingData(res, tableName);

    // insert overwrite empty result to partitioned table
    res = executeString("insert overwrite into " + tableName
      + " select l_returnflag, l_orderkey, l_partkey, l_quantity from lineitem where l_orderkey > 100");
    res.close();

    verifyDirectoriesForThreeColumns(fs, path, 4);
    verifyKeptExistingData(res, tableName);

<<<<<<< HEAD
    executeString("DROP TABLE " + tableName + " PURGE").close();
  }
=======
    ContentSummary summary = fs.getContentSummary(new Path(desc.getUri()));
>>>>>>> 03bf8430

  private final void verifyKeptExistingData(ResultSet res, String tableName) throws Exception {
    res = executeString("select * from " + tableName + " where col2 = 1");
    String resultSetData = resultSetToString(res);
    res.close();
    String expected = "col4,col1,col2,col3\n" +
      "-------------------------------\n" +
      "N,1,1,17.0\n" +
      "N,1,1,17.0\n" +
      "N,1,1,30.0\n" +
      "N,1,1,36.0\n" +
      "N,1,1,36.0\n";

    assertEquals(expected, resultSetData);
  }

  private final void verifyDirectoriesForThreeColumns(FileSystem fs, Path path, int step) throws Exception {
    assertTrue(fs.isDirectory(path));
    assertTrue(fs.isDirectory(new Path(path.toUri() + "/col1=1")));
    assertTrue(fs.isDirectory(new Path(path.toUri() + "/col1=1/col2=1")));

    if (step == 1 || step == 2) {
      assertTrue(fs.isDirectory(new Path(path.toUri() + "/col1=1/col2=1/col3=17.0")));
    } else {
      assertTrue(fs.isDirectory(new Path(path.toUri() + "/col1=1/col2=1/col3=17.0")));
      assertTrue(fs.isDirectory(new Path(path.toUri() + "/col1=1/col2=1/col3=30.0")));
    }

    assertTrue(fs.isDirectory(new Path(path.toUri() + "/col1=2")));
    assertTrue(fs.isDirectory(new Path(path.toUri() + "/col1=2/col2=2")));
    assertTrue(fs.isDirectory(new Path(path.toUri() + "/col1=2/col2=2/col3=38.0")));
    assertTrue(fs.isDirectory(new Path(path.toUri() + "/col1=3")));
    assertTrue(fs.isDirectory(new Path(path.toUri() + "/col1=3/col2=2")));
    assertTrue(fs.isDirectory(new Path(path.toUri() + "/col1=3/col2=3")));
    assertTrue(fs.isDirectory(new Path(path.toUri() + "/col1=3/col2=2/col3=45.0")));
    assertTrue(fs.isDirectory(new Path(path.toUri() + "/col1=3/col2=3/col3=49.0")));
  }

  @Test
  public final void testColumnPartitionedTableByOneColumnsWithCompression() throws Exception {
    ResultSet res = null;
    String tableName = CatalogUtil.normalizeIdentifier("testColumnPartitionedTableByOneColumnsWithCompression");

    if (nodeType == NodeType.INSERT) {
      res = executeString(
        "create table " + tableName + " (col2 int4, col3 float8) USING csv " +
          "WITH ('csvfile.delimiter'='|','compression.codec'='org.apache.hadoop.io.compress.DeflateCodec') " +
          "PARTITION BY column(col1 int4)");
      res.close();
      assertTrue(catalog.existsTable(DEFAULT_DATABASE_NAME, tableName));

      res = executeString(
        "insert overwrite into " + tableName + " select l_partkey, l_quantity, l_orderkey from lineitem");
    } else {
      res = executeString(
        "create table " + tableName + " (col2 int4, col3 float8) USING csv " +
          "WITH ('csvfile.delimiter'='|','compression.codec'='org.apache.hadoop.io.compress.DeflateCodec') " +
          "PARTITION BY column(col1 int4) as select l_partkey, l_quantity, l_orderkey from lineitem");
    }
    res.close();

    TableDesc desc = catalog.getTableDesc(DEFAULT_DATABASE_NAME, tableName);
    if (!testingCluster.isHiveCatalogStoreRunning()) {
      assertEquals(5, desc.getStats().getNumRows().intValue());
    }

    FileSystem fs = FileSystem.get(conf);
    assertTrue(fs.exists(new Path(desc.getUri())));
    CompressionCodecFactory factory = new CompressionCodecFactory(conf);

    Path path = new Path(desc.getUri());
    assertTrue(fs.isDirectory(new Path(path.toUri() + "/col1=1")));
    assertTrue(fs.isDirectory(new Path(path.toUri() + "/col1=2")));
    assertTrue(fs.isDirectory(new Path(path.toUri() + "/col1=3")));

    for (FileStatus partition : fs.listStatus(path)){
      assertTrue(fs.isDirectory(partition.getPath()));
      for (FileStatus file : fs.listStatus(partition.getPath())) {
        CompressionCodec codec = factory.getCodec(file.getPath());
        assertTrue(codec instanceof DeflateCodec);
      }
    }

    executeString("DROP TABLE " + tableName + " PURGE").close();
  }

  @Test
  public final void testColumnPartitionedTableByTwoColumnsWithCompression() throws Exception {
    ResultSet res = null;
    String tableName = CatalogUtil.normalizeIdentifier("testColumnPartitionedTableByTwoColumnsWithCompression");

    if (nodeType == NodeType.INSERT) {
      res = executeString("create table " + tableName + " (col3 float8, col4 text) USING csv " +
        "WITH ('csvfile.delimiter'='|','compression.codec'='org.apache.hadoop.io.compress.DeflateCodec') " +
        "PARTITION by column(col1 int4, col2 int4)");
      res.close();

      assertTrue(catalog.existsTable(DEFAULT_DATABASE_NAME, tableName));

      res = executeString(
        "insert overwrite into " + tableName +
          " select  l_quantity, l_returnflag, l_orderkey, l_partkey from lineitem");
    } else {
      res = executeString("create table " + tableName + " (col3 float8, col4 text) USING csv " +
          "WITH ('csvfile.delimiter'='|','compression.codec'='org.apache.hadoop.io.compress.DeflateCodec') " +
          "PARTITION by column(col1 int4, col2 int4) as select  l_quantity, l_returnflag, l_orderkey, " +
        "l_partkey from lineitem");
    }
    res.close();

    TableDesc desc = catalog.getTableDesc(DEFAULT_DATABASE_NAME, tableName);
    if (!testingCluster.isHiveCatalogStoreRunning()) {
      assertEquals(5, desc.getStats().getNumRows().intValue());
    }

    FileSystem fs = FileSystem.get(conf);
    assertTrue(fs.exists(new Path(desc.getUri())));
    CompressionCodecFactory factory = new CompressionCodecFactory(conf);

    Path path = new Path(desc.getUri());
    assertTrue(fs.isDirectory(new Path(path.toUri() + "/col1=1")));
    assertTrue(fs.isDirectory(new Path(path.toUri() + "/col1=1/col2=1")));
    assertTrue(fs.isDirectory(new Path(path.toUri() + "/col1=2")));
    assertTrue(fs.isDirectory(new Path(path.toUri() + "/col1=2/col2=2")));
    assertTrue(fs.isDirectory(new Path(path.toUri() + "/col1=3")));
    assertTrue(fs.isDirectory(new Path(path.toUri() + "/col1=3/col2=2")));
    assertTrue(fs.isDirectory(new Path(path.toUri() + "/col1=3/col2=3")));

    for (FileStatus partition1 : fs.listStatus(path)){
      assertTrue(fs.isDirectory(partition1.getPath()));
      for (FileStatus partition2 : fs.listStatus(partition1.getPath())) {
        assertTrue(fs.isDirectory(partition2.getPath()));
        for (FileStatus file : fs.listStatus(partition2.getPath())) {
          CompressionCodec codec = factory.getCodec(file.getPath());
          assertTrue(codec instanceof DeflateCodec);
        }
      }
    }

    executeString("DROP TABLE " + tableName + " PURGE").close();
  }

  @Test
  public final void testColumnPartitionedTableByThreeColumnsWithCompression() throws Exception {
    ResultSet res = null;
    String tableName = CatalogUtil.normalizeIdentifier("testColumnPartitionedTableByThreeColumnsWithCompression");

    if (nodeType == NodeType.INSERT) {
      res = executeString(
        "create table " + tableName + " (col4 text) USING csv " +
          "WITH ('csvfile.delimiter'='|','compression.codec'='org.apache.hadoop.io.compress.DeflateCodec') " +
          "partition by column(col1 int4, col2 int4, col3 float8)");
      res.close();

      assertTrue(catalog.existsTable(DEFAULT_DATABASE_NAME, tableName));

      res = executeString(
        "insert overwrite into " + tableName +
          " select l_returnflag, l_orderkey, l_partkey, l_quantity from lineitem");
    } else {
      res = executeString("create table " + tableName + " (col4 text) USING csv " +
          "WITH ('csvfile.delimiter'='|','compression.codec'='org.apache.hadoop.io.compress.DeflateCodec') " +
          "partition by column(col1 int4, col2 int4, col3 float8) as select l_returnflag, l_orderkey, l_partkey, " +
        "l_quantity from lineitem");
    }
    res.close();

    TableDesc desc = catalog.getTableDesc(DEFAULT_DATABASE_NAME, tableName);
    if (!testingCluster.isHiveCatalogStoreRunning()) {
      assertEquals(5, desc.getStats().getNumRows().intValue());
    }

    FileSystem fs = FileSystem.get(conf);
    assertTrue(fs.exists(new Path(desc.getUri())));
    CompressionCodecFactory factory = new CompressionCodecFactory(conf);

    Path path = new Path(desc.getUri());
    assertTrue(fs.isDirectory(new Path(path.toUri() + "/col1=1")));
    assertTrue(fs.isDirectory(new Path(path.toUri() + "/col1=1/col2=1")));
    assertTrue(fs.isDirectory(new Path(path.toUri() + "/col1=1/col2=1/col3=17.0")));
    assertTrue(fs.isDirectory(new Path(path.toUri() + "/col1=2")));
    assertTrue(fs.isDirectory(new Path(path.toUri() + "/col1=2/col2=2")));
    assertTrue(fs.isDirectory(new Path(path.toUri() + "/col1=2/col2=2/col3=38.0")));
    assertTrue(fs.isDirectory(new Path(path.toUri() + "/col1=3")));
    assertTrue(fs.isDirectory(new Path(path.toUri() + "/col1=3/col2=2")));
    assertTrue(fs.isDirectory(new Path(path.toUri() + "/col1=3/col2=3")));
    assertTrue(fs.isDirectory(new Path(path.toUri() + "/col1=3/col2=2/col3=45.0")));
    assertTrue(fs.isDirectory(new Path(path.toUri() + "/col1=3/col2=3/col3=49.0")));

    for (FileStatus partition1 : fs.listStatus(path)){
      assertTrue(fs.isDirectory(partition1.getPath()));
      for (FileStatus partition2 : fs.listStatus(partition1.getPath())) {
        assertTrue(fs.isDirectory(partition2.getPath()));
        for (FileStatus partition3 : fs.listStatus(partition2.getPath())) {
          assertTrue(fs.isDirectory(partition3.getPath()));
          for (FileStatus file : fs.listStatus(partition3.getPath())) {
            CompressionCodec codec = factory.getCodec(file.getPath());
            assertTrue(codec instanceof DeflateCodec);
          }
        }
      }
    }

    res = executeString("select * from " + tableName + " where col2 = 2");

    Map<Double, int []> resultRows1 = Maps.newHashMap();
    resultRows1.put(45.0d, new int[]{3, 2});
    resultRows1.put(38.0d, new int[]{2, 2});

    int i = 0;
    while (res.next()) {
      assertEquals(resultRows1.get(res.getDouble(4))[0], res.getInt(2));
      assertEquals(resultRows1.get(res.getDouble(4))[1], res.getInt(3));
      i++;
    }
    res.close();
    assertEquals(2, i);

    Map<Double, int []> resultRows2 = Maps.newHashMap();
    resultRows2.put(49.0d, new int[]{3, 3});
    resultRows2.put(45.0d, new int[]{3, 2});
    resultRows2.put(38.0d, new int[]{2, 2});

    res = executeString("select * from " + tableName + " where (col1 = 2 or col1 = 3) and col2 >= 2");
    i = 0;
    while(res.next()) {
      assertEquals(resultRows2.get(res.getDouble(4))[0], res.getInt(2));
      assertEquals(resultRows2.get(res.getDouble(4))[1], res.getInt(3));
      i++;
    }

    res.close();
    assertEquals(3, i);

    executeString("DROP TABLE " + tableName + " PURGE").close();
  }

  @Test
  public final void testColumnPartitionedTableNoMatchedPartition() throws Exception {
    ResultSet res = null;
    String tableName = CatalogUtil.normalizeIdentifier("testColumnPartitionedTableNoMatchedPartition");

    if (nodeType == NodeType.INSERT) {
      res = executeString(
        "create table " + tableName + " (col4 text) USING csv " +
          "WITH ('csvfile.delimiter'='|','compression.codec'='org.apache.hadoop.io.compress.DeflateCodec') " +
          "partition by column(col1 int4, col2 int4, col3 float8)");
      res.close();

      assertTrue(catalog.existsTable(DEFAULT_DATABASE_NAME, tableName));

      res = executeString(
        "insert overwrite into " + tableName +
          " select l_returnflag , l_orderkey, l_partkey, l_quantity from lineitem");
    } else {
      res = executeString("create table " + tableName + " (col4 text) USING csv " +
          "WITH ('csvfile.delimiter'='|','compression.codec'='org.apache.hadoop.io.compress.DeflateCodec') " +
          "partition by column(col1 int4, col2 int4, col3 float8) as select l_returnflag , l_orderkey, l_partkey, " +
        "l_quantity from lineitem");
    }
    res.close();

    TableDesc desc = catalog.getTableDesc(DEFAULT_DATABASE_NAME, tableName);
    if (!testingCluster.isHiveCatalogStoreRunning()) {
      assertEquals(5, desc.getStats().getNumRows().intValue());
    }

    FileSystem fs = FileSystem.get(conf);
    assertTrue(fs.exists(new Path(desc.getUri())));
    CompressionCodecFactory factory = new CompressionCodecFactory(conf);

    Path path = new Path(desc.getUri());
    assertTrue(fs.isDirectory(new Path(path.toUri() + "/col1=1")));
    assertTrue(fs.isDirectory(new Path(path.toUri() + "/col1=1/col2=1")));
    assertTrue(fs.isDirectory(new Path(path.toUri() + "/col1=1/col2=1/col3=17.0")));
    assertTrue(fs.isDirectory(new Path(path.toUri() + "/col1=2")));
    assertTrue(fs.isDirectory(new Path(path.toUri() + "/col1=2/col2=2")));
    assertTrue(fs.isDirectory(new Path(path.toUri() + "/col1=2/col2=2/col3=38.0")));
    assertTrue(fs.isDirectory(new Path(path.toUri() + "/col1=3")));
    assertTrue(fs.isDirectory(new Path(path.toUri() + "/col1=3/col2=2")));
    assertTrue(fs.isDirectory(new Path(path.toUri() + "/col1=3/col2=3")));
    assertTrue(fs.isDirectory(new Path(path.toUri() + "/col1=3/col2=2/col3=45.0")));
    assertTrue(fs.isDirectory(new Path(path.toUri() + "/col1=3/col2=3/col3=49.0")));

    for (FileStatus partition1 : fs.listStatus(path)){
      assertTrue(fs.isDirectory(partition1.getPath()));
      for (FileStatus partition2 : fs.listStatus(partition1.getPath())) {
        assertTrue(fs.isDirectory(partition2.getPath()));
        for (FileStatus partition3 : fs.listStatus(partition2.getPath())) {
          assertTrue(fs.isDirectory(partition3.getPath()));
          for (FileStatus file : fs.listStatus(partition3.getPath())) {
            CompressionCodec codec = factory.getCodec(file.getPath());
            assertTrue(codec instanceof DeflateCodec);
          }
        }
      }
    }

    res = executeString("select * from " + tableName + " where col2 = 9");
    assertFalse(res.next());
    res.close();

    executeString("DROP TABLE " + tableName + " PURGE").close();
  }

  @Test
  public final void testColumnPartitionedTableWithSmallerExpressions1() throws Exception {
    ResultSet res = null;
    String tableName = CatalogUtil.normalizeIdentifier("testColumnPartitionedTableWithSmallerExpressions1");
    res = executeString(
        "create table " + tableName + " (col1 int4, col2 int4, null_col int4) partition by column(key float8) ");
    res.close();

    assertTrue(catalog.existsTable(DEFAULT_DATABASE_NAME, tableName));

    ClientProtos.SubmitQueryResponse response = client.executeQuery("insert overwrite into " + tableName
        + " select l_orderkey, l_partkey from lineitem");

    assertTrue(response.hasErrorMessage());
    assertEquals(response.getErrorMessage(), "INSERT has smaller expressions than target columns\n");

    res = executeFile("case14.sql");
    assertResultSet(res, "case14.result");
    res.close();

    executeString("DROP TABLE " + tableName + " PURGE").close();
  }

  @Test
  public final void testColumnPartitionedTableWithSmallerExpressions2() throws Exception {
    ResultSet res = null;
    ClientProtos.SubmitQueryResponse response = null;
    String tableName = CatalogUtil.normalizeIdentifier("testColumnPartitionedTableWithSmallerExpressions2");

    if (nodeType == NodeType.INSERT) {
      res = executeString(
        "create table " + tableName + " (col1 int4, col2 int4, null_col int4) partition by column(key float8) ");
      res.close();

      assertTrue(catalog.existsTable(DEFAULT_DATABASE_NAME, tableName));

      response = client.executeQuery("insert overwrite into " + tableName
        + " select l_returnflag , l_orderkey, l_partkey from lineitem");

      assertTrue(response.hasErrorMessage());
      assertEquals(response.getErrorMessage(), "INSERT has smaller expressions than target columns\n");

      res = executeFile("case15.sql");
      assertResultSet(res, "case15.result");
      res.close();

      executeString("DROP TABLE " + tableName + " PURGE").close();
    }
  }


  @Test
  public final void testColumnPartitionedTableWithSmallerExpressions3() throws Exception {
    ResultSet res = executeString("create database testinsertquery1;");
    res.close();
    res = executeString("create database testinsertquery2;");
    res.close();

    if (nodeType == NodeType.INSERT) {
      res = executeString("create table testinsertquery1.table1 " +
        "(col1 int4, col2 int4, col3 float8)");
      res.close();

      res = executeString("create table testinsertquery2.table1 " +
        "(col1 int4, col2 int4, col3 float8)");
      res.close();

      CatalogService catalog = testingCluster.getMaster().getCatalog();
      assertTrue(catalog.existsTable("testinsertquery1", "table1"));
      assertTrue(catalog.existsTable("testinsertquery2", "table1"));

      res = executeString("insert overwrite into testinsertquery1.table1 " +
        "select l_orderkey, l_partkey, l_quantity from default.lineitem;");
      res.close();
    } else {
      res = executeString("create table testinsertquery1.table1 " +
        "(col1 int4, col2 int4, col3 float8) as select l_orderkey, l_partkey, l_quantity from default.lineitem;");
      res.close();
    }

    TableDesc desc = catalog.getTableDesc("testinsertquery1", "table1");
    if (!testingCluster.isHiveCatalogStoreRunning()) {
      assertEquals(5, desc.getStats().getNumRows().intValue());
    }

    if (nodeType == NodeType.INSERT) {
      res = executeString("insert overwrite into testinsertquery2.table1 " +
        "select col1, col2, col3 from testinsertquery1.table1;");
      res.close();
    } else {
      res = executeString("create table testinsertquery2.table1 " +
        "(col1 int4, col2 int4, col3 float8) as select col1, col2, col3 from testinsertquery1.table1;");
      res.close();
    }
    desc = catalog.getTableDesc("testinsertquery2", "table1");
    if (!testingCluster.isHiveCatalogStoreRunning()) {
      assertEquals(5, desc.getStats().getNumRows().intValue());
    }

    executeString("DROP TABLE testinsertquery1.table1 PURGE").close();
    executeString("DROP TABLE testinsertquery2.table1 PURGE").close();
    executeString("DROP DATABASE testinsertquery1").close();
    executeString("DROP DATABASE testinsertquery2").close();
  }

  @Test
  public final void testColumnPartitionedTableWithSmallerExpressions5() throws Exception {
    ResultSet res = null;
    String tableName = CatalogUtil.normalizeIdentifier("testColumnPartitionedTableWithSmallerExpressions5");

    if (nodeType == NodeType.INSERT) {
      res = executeString(
        "create table " + tableName + " (col1 text) partition by column(col2 text) ");
      res.close();

      assertTrue(catalog.existsTable(DEFAULT_DATABASE_NAME, tableName));

      res = executeString("insert overwrite into " + tableName + "(col1) select l_returnflag from lineitem");

    } else {
      res = executeString("create table " + tableName + " (col1 text) partition by column(col2 text) " +
        " as select l_returnflag, null from lineitem");
    }
    res.close();
    res = executeString("select * from " + tableName);
    assertResultSet(res);
    res.close();

    executeString("DROP TABLE " + tableName + " PURGE").close();
  }

  @Test
  public final void testColumnPartitionedTableWithSmallerExpressions6() throws Exception {
    ResultSet res = null;
    String tableName = CatalogUtil.normalizeIdentifier("testColumnPartitionedTableWithSmallerExpressions6");

    if (nodeType == NodeType.INSERT) {
      res = executeString(
        "create table " + tableName + " (col1 text) partition by column(col2 text) ");
      res.close();

      assertTrue(catalog.existsTable(DEFAULT_DATABASE_NAME, tableName));

      res = executeString(
        "insert overwrite into " + tableName + "(col1) select l_returnflag from lineitem where l_orderkey = 1");
    } else {
      res = executeString( "create table " + tableName + " (col1 text) partition by column(col2 text) " +
        " as select l_returnflag, null from lineitem where l_orderkey = 1");
    }
    res.close();

    res = executeString("select * from " + tableName);
    assertResultSet(res);
    res.close();

    executeString("DROP TABLE " + tableName + " PURGE").close();
  }

  private MasterPlan getQueryPlan(ResultSet res) {
    QueryId queryId;
    if (res instanceof TajoMemoryResultSet) {
      queryId = ((TajoMemoryResultSet) res).getQueryId();
    } else {
      queryId = ((FetchResultSet) res).getQueryId();
    }

    for (TajoWorker eachWorker : testingCluster.getTajoWorkers()) {
      QueryMasterTask queryMasterTask = eachWorker.getWorkerContext().getQueryMaster().getQueryMasterTask(queryId, true);
      if (queryMasterTask != null) {
        return queryMasterTask.getQuery().getPlan();
      }
    }

    fail("Can't find query from workers" + queryId);
    return null;
  }

  @Test
  public void testScatteredHashShuffle() throws Exception {
    testingCluster.setAllTajoDaemonConfValue(TajoConf.ConfVars.$DIST_QUERY_TABLE_PARTITION_VOLUME.varname, "2");
    testingCluster.setAllTajoDaemonConfValue(TajoConf.ConfVars.SHUFFLE_HASH_APPENDER_PAGE_VOLUME.varname, "1");
    try {
      KeyValueSet tableOptions = new KeyValueSet();
      tableOptions.set(StorageConstants.TEXT_DELIMITER, StorageConstants.DEFAULT_FIELD_DELIMITER);
      tableOptions.set(StorageConstants.TEXT_NULL, "\\\\N");

      Schema schema = new Schema();
      schema.addColumn("col1", TajoDataTypes.Type.TEXT);
      schema.addColumn("col2", TajoDataTypes.Type.TEXT);

      List<String> data = new ArrayList<String>();
      int totalBytes = 0;
      Random rand = new Random(System.currentTimeMillis());
      String col2Data = "Column-2Column-2Column-2Column-2Column-2Column-2Column-2Column-2Column-2Column-2Column-2" +
          "Column-2Column-2Column-2Column-2Column-2Column-2Column-2Column-2Column-2Column-2Column-2" +
          "Column-2Column-2Column-2Column-2Column-2Column-2Column-2Column-2Column-2Column-2Column-2";

      int index = 0;
      while(true) {
        int col1RandomValue = 1;
        String str = col1RandomValue + "|col2-" + index + "-" + col2Data;
        data.add(str);

        totalBytes += str.getBytes().length;

        if (totalBytes > 4 * 1024 * 1024) {
          break;
        }
        index++;
      }

      TajoTestingCluster.createTable("testscatteredhashshuffle", schema, tableOptions, data.toArray(new String[]{}), 3);
      CatalogService catalog = testingCluster.getMaster().getCatalog();
      assertTrue(catalog.existsTable("default", "testscatteredhashshuffle"));

      if (nodeType == NodeType.INSERT) {
        executeString("create table test_partition (col2 text) partition by column (col1 text)").close();
        executeString("insert into test_partition select col2, col1 from testscatteredhashshuffle").close();
      } else {
        executeString("create table test_partition (col2 text) PARTITION BY COLUMN (col1 text) AS select col2, " +
          "col1 from testscatteredhashshuffle").close();
      }

      ResultSet res = executeString("select col1 from test_partition");

      int numRows = 0;
      while (res.next()) {
        numRows++;
      }
      assertEquals(data.size(), numRows);

    } finally {
      testingCluster.setAllTajoDaemonConfValue(TajoConf.ConfVars.$DIST_QUERY_TABLE_PARTITION_VOLUME.varname,
          TajoConf.ConfVars.$DIST_QUERY_TABLE_PARTITION_VOLUME.defaultVal);
      testingCluster.setAllTajoDaemonConfValue(TajoConf.ConfVars.SHUFFLE_HASH_APPENDER_PAGE_VOLUME.varname,
          TajoConf.ConfVars.SHUFFLE_HASH_APPENDER_PAGE_VOLUME.defaultVal);
      executeString("DROP TABLE test_partition PURGE").close();
      executeString("DROP TABLE testScatteredHashShuffle PURGE").close();
    }
  }

  @Test
  public final void TestSpecialCharPartitionKeys1() throws Exception {
    // See - TAJO-947: ColPartitionStoreExec can cause URISyntaxException due to special characters.

    executeDDL("lineitemspecial_ddl.sql", "lineitemspecial.tbl");

    if (nodeType == NodeType.INSERT) {
      executeString("CREATE TABLE IF NOT EXISTS pTable947 (id int, name text) PARTITION BY COLUMN (type text)")
        .close();
      executeString("INSERT OVERWRITE INTO pTable947 SELECT l_orderkey, l_shipinstruct, l_shipmode FROM lineitemspecial")
        .close();
    } else {
      executeString("CREATE TABLE IF NOT EXISTS pTable947 (id int, name text) PARTITION BY COLUMN (type text)" +
        " AS  SELECT l_orderkey, l_shipinstruct, l_shipmode FROM lineitemspecial")
        .close();
    }

    ResultSet res = executeString("select * from pTable947 where type='RA:*?><I/L#%S' or type='AIR'");

    String resStr = resultSetToString(res);
    String expected =
        "id,name,type\n" +
            "-------------------------------\n"
            + "3,NONE,AIR\n"
            + "3,TEST SPECIAL CHARS,RA:*?><I/L#%S\n";

    assertEquals(expected, resStr);
    cleanupQuery(res);

    executeString("DROP TABLE pTable947 PURGE").close();
  }

  @Test
  public final void TestSpecialCharPartitionKeys2() throws Exception {
    // See - TAJO-947: ColPartitionStoreExec can cause URISyntaxException due to special characters.

    executeDDL("lineitemspecial_ddl.sql", "lineitemspecial.tbl");

    if (nodeType == NodeType.INSERT) {
      executeString("CREATE TABLE IF NOT EXISTS pTable948 (id int, name text) PARTITION BY COLUMN (type text)")
        .close();
      executeString("INSERT OVERWRITE INTO pTable948 SELECT l_orderkey, l_shipinstruct, l_shipmode FROM lineitemspecial")
        .close();
    } else {
      executeString("CREATE TABLE IF NOT EXISTS pTable948 (id int, name text) PARTITION BY COLUMN (type text)" +
        " AS SELECT l_orderkey, l_shipinstruct, l_shipmode FROM lineitemspecial")
        .close();
    }

    ResultSet res = executeString("select * from pTable948 where type='RA:*?><I/L#%S'");
    assertResultSet(res);
    cleanupQuery(res);

    res = executeString("select * from pTable948 where type='RA:*?><I/L#%S' or type='AIR01'");
    assertResultSet(res);
    cleanupQuery(res);

    executeString("DROP TABLE pTable948 PURGE").close();
  }

  @Test
  public final void testIgnoreFilesInIntermediateDir() throws Exception {
    // See - TAJO-1219: Files located in intermediate directories of partitioned table should be ignored
    // It verifies that Tajo ignores files located in intermediate directories of partitioned table.

    if (nodeType == NodeType.INSERT) {
      Path testDir = CommonTestingUtil.getTestDir();

      executeString(
        "CREATE EXTERNAL TABLE testIgnoreFilesInIntermediateDir (col1 int) USING CSV PARTITION BY COLUMN (col2 text) " +
          "LOCATION '" + testDir + "'");

      FileSystem fs = testDir.getFileSystem(conf);
      FSDataOutputStream fos = fs.create(new Path(testDir, "table1.data"));
      fos.write("a|b|c".getBytes());
      fos.close();

      ResultSet res = executeString("select * from testIgnoreFilesInIntermediateDir;");
      assertFalse(res.next());
      res.close();
    }
  }

}<|MERGE_RESOLUTION|>--- conflicted
+++ resolved
@@ -56,10 +56,10 @@
 import static org.apache.tajo.TajoConstants.DEFAULT_DATABASE_NAME;
 import static org.apache.tajo.plan.serder.PlanProto.ShuffleType.SCATTERED_HASH_SHUFFLE;
 import static org.junit.Assert.*;
-import static org.junit.Assert.assertEquals;
 
 @RunWith(Parameterized.class)
 public class TestTablePartitions extends QueryTestCaseBase {
+
   private NodeType nodeType;
 
   public TestTablePartitions(NodeType nodeType) throws IOException {
@@ -543,12 +543,8 @@
     verifyDirectoriesForThreeColumns(fs, path, 4);
     verifyKeptExistingData(res, tableName);
 
-<<<<<<< HEAD
-    executeString("DROP TABLE " + tableName + " PURGE").close();
-  }
-=======
-    ContentSummary summary = fs.getContentSummary(new Path(desc.getUri()));
->>>>>>> 03bf8430
+    executeString("DROP TABLE " + tableName + " PURGE").close();
+  }
 
   private final void verifyKeptExistingData(ResultSet res, String tableName) throws Exception {
     res = executeString("select * from " + tableName + " where col2 = 1");
