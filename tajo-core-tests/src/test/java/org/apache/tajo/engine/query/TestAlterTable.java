--- conflicted
+++ resolved
@@ -18,7 +18,6 @@
 
 package org.apache.tajo.engine.query;
 
-import org.apache.hadoop.fs.FileStatus;
 import org.apache.hadoop.fs.FileSystem;
 import org.apache.hadoop.fs.Path;
 import org.apache.tajo.IntegrationTest;
@@ -26,6 +25,10 @@
 import org.apache.tajo.catalog.CatalogUtil;
 import org.apache.tajo.catalog.TableDesc;
 import org.apache.tajo.catalog.proto.CatalogProtos;
+import org.apache.tajo.exception.UndefinedDatabaseException;
+import org.apache.tajo.exception.UndefinedPartitionException;
+import org.apache.tajo.exception.UndefinedPartitionMethodException;
+import org.apache.tajo.exception.UndefinedTableException;
 import org.junit.Test;
 import org.junit.experimental.categories.Category;
 
@@ -36,7 +39,6 @@
 
 @Category(IntegrationTest.class)
 public class TestAlterTable extends QueryTestCaseBase {
-
   @Test
   public final void testAlterTableName() throws Exception {
     List<String> createdNames = executeDDL("table1_ddl.sql", "table1.tbl", "ABC");
@@ -56,7 +58,7 @@
   public final void testAlterTableAddNewColumn() throws Exception {
     List<String> createdNames = executeDDL("table1_ddl.sql", "table1.tbl", "EFG");
     executeDDL("alter_table_add_new_column_ddl.sql", null);
-    assertColumnExists(createdNames.get(0), "cool");
+    assertColumnExists(createdNames.get(0),"cool");
   }
 
   @Test
@@ -77,8 +79,7 @@
   public final void testAlterTableAddPartition() throws Exception {
     executeDDL("create_partitioned_table.sql", null);
 
-    String simpleTableName = "partitioned_table";
-    String tableName = CatalogUtil.buildFQName(getCurrentDatabase(), simpleTableName);
+    String tableName = CatalogUtil.buildFQName("TestAlterTable", "partitioned_table");
     assertTrue(catalog.existsTable(tableName));
 
     TableDesc retrieved = catalog.getTableDesc(tableName);
@@ -91,12 +92,7 @@
     executeDDL("alter_table_add_partition1.sql", null);
     executeDDL("alter_table_add_partition2.sql", null);
 
-<<<<<<< HEAD
-    List<CatalogProtos.PartitionDescProto> partitions =
-      catalog.getPartitions(getCurrentDatabase(), simpleTableName);
-=======
     List<CatalogProtos.PartitionDescProto> partitions = catalog.getAllPartitions("TestAlterTable", "partitioned_table");
->>>>>>> b6832910
     assertNotNull(partitions);
     assertEquals(partitions.size(), 1);
     assertEquals(partitions.get(0).getPartitionName(), "col3=1/col4=2");
@@ -114,11 +110,7 @@
     executeDDL("alter_table_drop_partition1.sql", null);
     executeDDL("alter_table_drop_partition2.sql", null);
 
-<<<<<<< HEAD
-    partitions = catalog.getPartitions(getCurrentDatabase(), simpleTableName);
-=======
     partitions = catalog.getAllPartitions("TestAlterTable", "partitioned_table");
->>>>>>> b6832910
     assertNotNull(partitions);
     assertEquals(partitions.size(), 0);
     assertFalse(fs.exists(partitionPath));
@@ -208,8 +200,10 @@
     catalog.dropTable(tableName);
   }
 
-  private void verifyPartitionCount(String databaseName, String tableName, int expectedCount) {
-    List<CatalogProtos.PartitionDescProto> partitions = catalog.getPartitions(databaseName, tableName);
+  private void verifyPartitionCount(String databaseName, String tableName, int expectedCount)
+    throws UndefinedDatabaseException, UndefinedTableException, UndefinedPartitionMethodException,
+    UndefinedPartitionException {
+    List<CatalogProtos.PartitionDescProto> partitions = catalog.getAllPartitions(databaseName, tableName);
     assertNotNull(partitions);
     assertEquals(partitions.size(), expectedCount);
   }
