/**
 * Licensed to the Apache Software Foundation (ASF) under one
 * or more contributor license agreements.  See the NOTICE file
 * distributed with this work for additional information
 * regarding copyright ownership.  The ASF licenses this file
 * to you under the Apache License, Version 2.0 (the
 * "License"); you may not use this file except in compliance
 * with the License.  You may obtain a copy of the License at
 *
 *     http://www.apache.org/licenses/LICENSE-2.0
 *
 * Unless required by applicable law or agreed to in writing, software
 * distributed under the License is distributed on an "AS IS" BASIS,
 * WITHOUT WARRANTIES OR CONDITIONS OF ANY KIND, either express or implied.
 * See the License for the specific language governing permissions and
 * limitations under the License.
 */

package org.apache.tajo.engine.util;

import org.apache.hadoop.fs.Path;
import org.apache.tajo.catalog.Schema;
import org.apache.tajo.catalog.SchemaFactory;
import org.apache.tajo.catalog.SortSpec;
import org.apache.tajo.common.TajoDataTypes.Type;
import org.apache.tajo.datum.Datum;
import org.apache.tajo.datum.DatumFactory;
import org.apache.tajo.plan.util.PlannerUtil;
import org.apache.tajo.engine.planner.RangePartitionAlgorithm;
import org.apache.tajo.engine.planner.UniformRangePartition;
import org.apache.tajo.plan.rewrite.rules.PartitionedTableRewriter;
import org.apache.tajo.storage.*;
import org.apache.tajo.storage.RowStoreUtil.RowStoreDecoder;
import org.apache.tajo.storage.RowStoreUtil.RowStoreEncoder;
import org.junit.Test;

import static org.junit.Assert.*;

public class TestTupleUtil {
  @Test
  public final void testFixedSizeChar() {
    Schema schema = SchemaFactory.newV1();
    schema.addColumn("col1", Type.CHAR, 5);

    Tuple tuple = new VTuple(1);
    tuple.put(new Datum[] {
      DatumFactory.createChar("abc\0\0")
    });

    RowStoreEncoder encoder = RowStoreUtil.createEncoder(schema);
    RowStoreDecoder decoder = RowStoreUtil.createDecoder(schema);
    byte [] bytes = encoder.toBytes(tuple);
    Tuple tuple2 = decoder.toTuple(bytes);

    assertEquals(tuple, tuple2);
  }

  @Test
  public final void testToBytesAndToTuple() {
    Schema schema = SchemaFactory.newV1();
    schema.addColumn("col1", Type.BOOLEAN);
    schema.addColumn("col2", Type.BIT);
    schema.addColumn("col3", Type.CHAR);
    schema.addColumn("col4", Type.INT2);
    schema.addColumn("col5", Type.INT4);
    schema.addColumn("col6", Type.INT8);
    schema.addColumn("col7", Type.FLOAT4);
    schema.addColumn("col8", Type.FLOAT8);
    schema.addColumn("col9", Type.TEXT);
    schema.addColumn("col10", Type.BLOB);
    schema.addColumn("col11", Type.INET4);
    //schema.addColumn("col11", DataType.IPv6);
    
    Tuple tuple = new VTuple(new Datum[] {
        DatumFactory.createBool(true),
        DatumFactory.createBit((byte) 0x99),
        DatumFactory.createChar('7'),
        DatumFactory.createInt2((short) 17),
        DatumFactory.createInt4(59),
        DatumFactory.createInt8(23l),
        DatumFactory.createFloat4(77.9f),
        DatumFactory.createFloat8(271.9f),
        DatumFactory.createText("hyunsik"),
        DatumFactory.createBlob("hyunsik".getBytes()),
        DatumFactory.createInet4("192.168.0.1")
    });

    RowStoreEncoder encoder = RowStoreUtil.createEncoder(schema);
    RowStoreDecoder decoder = RowStoreUtil.createDecoder(schema);
    byte [] bytes = encoder.toBytes(tuple);
    Tuple tuple2 = decoder.toTuple(bytes);
    
    assertEquals(tuple, tuple2);
  }

  @Test
  public final void testGetPartitions() {
    VTuple sTuple = new VTuple(7);
    VTuple eTuple = new VTuple(7);

    Schema schema = SchemaFactory.newV1();

    schema.addColumn("numByte", Type.BIT);
    schema.addColumn("numChar", Type.CHAR);
    schema.addColumn("numShort", Type.INT2);
    schema.addColumn("numInt", Type.INT4);
    schema.addColumn("numLong", Type.INT8);
    schema.addColumn("numFloat", Type.FLOAT4);
    schema.addColumn("numDouble", Type.FLOAT4);

    SortSpec[] sortSpecs = PlannerUtil.schemaToSortSpecs(schema);

    sTuple.put(0, DatumFactory.createBit((byte) 44));
    sTuple.put(1, DatumFactory.createChar('a'));
    sTuple.put(2, DatumFactory.createInt2((short) 10));
    sTuple.put(3, DatumFactory.createInt4(5));
    sTuple.put(4, DatumFactory.createInt8(100));
    sTuple.put(5, DatumFactory.createFloat4(100));
    sTuple.put(6, DatumFactory.createFloat8(100));

    eTuple.put(0, DatumFactory.createBit((byte) 99));
    eTuple.put(1, DatumFactory.createChar('p'));
    eTuple.put(2, DatumFactory.createInt2((short) 70));
    eTuple.put(3, DatumFactory.createInt4(70));
    eTuple.put(4, DatumFactory.createInt8(10000));
    eTuple.put(5, DatumFactory.createFloat4(150));
    eTuple.put(6, DatumFactory.createFloat8(170));

    RangePartitionAlgorithm partitioner = new UniformRangePartition(new TupleRange(sortSpecs, sTuple, eTuple),
        sortSpecs);
    TupleRange [] ranges = partitioner.partition(5);
    assertTrue(5 <= ranges.length);
    BaseTupleComparator comp = new BaseTupleComparator(schema, PlannerUtil.schemaToSortSpecs(schema));
    TupleRange prev = ranges[0];
    for (int i = 1; i < ranges.length; i++) {
      assertTrue(comp.compare(prev.getStart(), ranges[i].getStart()) < 0);
      assertTrue(comp.compare(prev.getEnd(), ranges[i].getEnd()) < 0);
      prev = ranges[i];
    }
  }

  @Test
  public void testBuildTupleFromPartitionPath() {

    Schema schema = SchemaFactory.newV1();
    schema.addColumn("key1", Type.INT8);
    schema.addColumn("key2", Type.TEXT);

    Path path = new Path("hdfs://tajo/warehouse/partition_test/");
    Tuple tuple = PartitionedTableRewriter.buildTupleFromPartitionPath(schema, path, true);
    assertNull(tuple);
    tuple = PartitionedTableRewriter.buildTupleFromPartitionPath(schema, path, false);
    assertNull(tuple);

    path = new Path("hdfs://tajo/warehouse/partition_test/key1=123");
    tuple = PartitionedTableRewriter.buildTupleFromPartitionPath(schema, path, true);
    assertNotNull(tuple);
    assertEquals(DatumFactory.createInt8(123), tuple.asDatum(0));
    tuple = PartitionedTableRewriter.buildTupleFromPartitionPath(schema, path, false);
    assertNotNull(tuple);
    assertEquals(DatumFactory.createInt8(123), tuple.asDatum(0));

    path = new Path("hdfs://tajo/warehouse/partition_test/key1=123/part-0000"); // wrong cases;
    tuple = PartitionedTableRewriter.buildTupleFromPartitionPath(schema, path, true);
    assertNull(tuple);
    tuple = PartitionedTableRewriter.buildTupleFromPartitionPath(schema, path, false);
    assertNull(tuple);

    path = new Path("hdfs://tajo/warehouse/partition_test/key1=123/key2=abc");
    tuple = PartitionedTableRewriter.buildTupleFromPartitionPath(schema, path, true);
    assertNotNull(tuple);
    assertEquals(DatumFactory.createInt8(123), tuple.asDatum(0));
    assertEquals(DatumFactory.createText("abc"), tuple.asDatum(1));
    tuple = PartitionedTableRewriter.buildTupleFromPartitionPath(schema, path, false);
    assertNotNull(tuple);
    assertEquals(DatumFactory.createInt8(123), tuple.asDatum(0));
    assertEquals(DatumFactory.createText("abc"), tuple.asDatum(1));


    path = new Path("hdfs://tajo/warehouse/partition_test/key1=123/key2=abc/part-0001");
    tuple = PartitionedTableRewriter.buildTupleFromPartitionPath(schema, path, true);
    assertNull(tuple);

    tuple = PartitionedTableRewriter.buildTupleFromPartitionPath(schema, path, false);
    assertNotNull(tuple);
    assertEquals(DatumFactory.createInt8(123), tuple.asDatum(0));
    assertEquals(DatumFactory.createText("abc"), tuple.asDatum(1));
  }

  @Test
  public void testBuildTupleFromPartitionName() {
<<<<<<< HEAD
    Schema schema = new Schema();
=======
    Schema schema = SchemaFactory.newV1();
>>>>>>> 9dc07f64
    schema.addColumn("key1", Type.INT8);
    schema.addColumn("key2", Type.TEXT);

    Tuple tuple = PartitionedTableRewriter.buildTupleFromPartitionKeys(schema, "key1=123");
    assertNotNull(tuple);
    assertEquals(DatumFactory.createInt8(123), tuple.asDatum(0));
    assertEquals(DatumFactory.createNullDatum(), tuple.asDatum(1));

    tuple = PartitionedTableRewriter.buildTupleFromPartitionKeys(schema, "key1=123/key2=abc");
    assertNotNull(tuple);
    assertEquals(DatumFactory.createInt8(123), tuple.asDatum(0));
    assertEquals(DatumFactory.createText("abc"), tuple.asDatum(1));

    tuple = PartitionedTableRewriter.buildTupleFromPartitionKeys(schema, "key2=abc");
    assertNotNull(tuple);
    assertEquals(DatumFactory.createNullDatum(), tuple.asDatum(0));
    assertEquals(DatumFactory.createText("abc"), tuple.asDatum(1));

  }
}<|MERGE_RESOLUTION|>--- conflicted
+++ resolved
@@ -189,11 +189,7 @@
 
   @Test
   public void testBuildTupleFromPartitionName() {
-<<<<<<< HEAD
-    Schema schema = new Schema();
-=======
-    Schema schema = SchemaFactory.newV1();
->>>>>>> 9dc07f64
+    Schema schema = SchemaFactory.newV1();
     schema.addColumn("key1", Type.INT8);
     schema.addColumn("key2", Type.TEXT);
 
