/**
 * Licensed to the Apache Software Foundation (ASF) under one
 * or more contributor license agreements.  See the NOTICE file
 * distributed with this work for additional information
 * regarding copyright ownership.  The ASF licenses this file
 * to you under the Apache License, Version 2.0 (the
 * "License"); you may not use this file except in compliance
 * with the License.  You may obtain a copy of the License at
 *
 *     http://www.apache.org/licenses/LICENSE-2.0
 *
 * Unless required by applicable law or agreed to in writing, software
 * distributed under the License is distributed on an "AS IS" BASIS,
 * WITHOUT WARRANTIES OR CONDITIONS OF ANY KIND, either express or implied.
 * See the License for the specific language governing permissions and
 * limitations under the License.
 */

package org.apache.tajo.storage.s3;

<<<<<<< HEAD
import net.minidev.json.JSONObject;

import org.apache.tajo.storage.*;
import java.net.URI;
=======
import java.net.URI;

import org.apache.tajo.storage.FileTablespace;

import net.minidev.json.JSONObject;
>>>>>>> ea1818ab

public class S3TableSpace extends FileTablespace {
  public S3TableSpace(String spaceName, URI uri, JSONObject config) {
    super(spaceName, uri, config);
  }
}<|MERGE_RESOLUTION|>--- conflicted
+++ resolved
@@ -18,18 +18,11 @@
 
 package org.apache.tajo.storage.s3;
 
-<<<<<<< HEAD
-import net.minidev.json.JSONObject;
-
-import org.apache.tajo.storage.*;
-import java.net.URI;
-=======
 import java.net.URI;
 
 import org.apache.tajo.storage.FileTablespace;
 
 import net.minidev.json.JSONObject;
->>>>>>> ea1818ab
 
 public class S3TableSpace extends FileTablespace {
   public S3TableSpace(String spaceName, URI uri, JSONObject config) {
