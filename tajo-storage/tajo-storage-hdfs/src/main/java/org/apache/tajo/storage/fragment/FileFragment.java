--- conflicted
+++ resolved
@@ -52,10 +52,6 @@
     this(fragmentId, path, start, length, null, null);
   }
 
-  public void setHosts(String[] hosts) {
-    this.hosts = hosts;
-  }
-
   /**
    * Get the list of Disk Ids
    * Unknown disk is -1. Others 0 ~ N
@@ -72,73 +68,12 @@
     this.diskIds = diskIds;
   }
 
-<<<<<<< HEAD
-  @Override
-  public String getTableName() {
-    return this.tableName;
-  }
-
-  public void setTableName(String tableName) {
-    this.tableName = tableName;
-  }
-
-=======
->>>>>>> 1c44272b
   public Path getPath() {
     return new Path(uri);
   }
 
   public void setPath(Path path) {
-<<<<<<< HEAD
-    this.uri = path;
-  }
-
-  public Long getStartKey() {
-    return this.startOffset;
-  }
-
-  @Override
-  public String getKey() {
-    return this.uri.toString();
-  }
-
-  @Override
-  public long getLength() {
-    return this.length;
-  }
-
-  public void setLength(long length) {
-    this.length = length;
-  }
-
-  @Override
-  public boolean isEmpty() {
-    return this.length <= 0;
-  }
-  /**
-   * 
-   * The offset range of tablets <b>MUST NOT</b> be overlapped.
-   * 
-   * @param t
-   * @return If the table paths are not same, return -1.
-   */
-  @Override
-  public int compareTo(FileFragment t) {
-    if (getPath().equals(t.getPath())) {
-      long diff = this.getStartKey() - t.getStartKey();
-      if (diff < 0) {
-        return -1;
-      } else if (diff > 0) {
-        return 1;
-      } else {
-        return 0;
-      }
-    } else {
-      return -1;
-    }
-=======
     this.uri = path.toUri();
->>>>>>> 1c44272b
   }
 
   @Override
