--- conflicted
+++ resolved
@@ -368,7 +368,7 @@
     return split;
   }
 
-  protected static final double SPLIT_SLOP = 1.1;   // 10% slop
+  private static final double SPLIT_SLOP = 1.1;   // 10% slop
 
   protected int getBlockIndex(BlockLocation[] blkLocations,
                               long offset) {
@@ -562,11 +562,7 @@
 
 
   /**
-<<<<<<< HEAD
-   * Is the given filename splittable? Usually, true, but if the file is
-=======
    * Is the given filename splitable? Usually, true, but if the file is
->>>>>>> 7e8ba5f6
    * stream compressed, it will not be.
    * <p/>
    * <code>FileInputFormat</code> implementations can override this and return
@@ -649,13 +645,8 @@
    * @return the list of PartitionFileFragment
    * @throws IOException
    */
-<<<<<<< HEAD
   public List<Fragment> getPartitionSplits(String tableName, TableMeta meta, Schema schema
     , PartitionPruningHandle pruningHandle) throws IOException {
-=======
-  public List<Fragment> getPartitionSplits(String tableName, TableMeta meta, Schema schema, String[] partitionKeys,
-                                           Path... inputs) throws IOException {
->>>>>>> 7e8ba5f6
     long startTime = System.currentTimeMillis();
 
     // generate splits'
@@ -664,11 +655,8 @@
     List<BlockLocation> blockLocations = Lists.newArrayList();
 
     int i = 0;
-<<<<<<< HEAD
     Path[] inputs = pruningHandle.getPartitionPaths();
     String[] partitionKeys = pruningHandle.getPartitionKeys();
-=======
->>>>>>> 7e8ba5f6
     for (Path p : inputs) {
       ArrayList<FileStatus> files = Lists.newArrayList();
       if (fs.isFile(p)) {
@@ -698,11 +686,7 @@
   }
 
   protected void computePartitionSplits(FileStatus file, TableMeta meta, Schema schema, String tableName,
-<<<<<<< HEAD
-         String partitionKey, List<Fragment> splits, List<Fragment> volumeSplits, List<BlockLocation> blockLocations)
-=======
     String partitionKey, List<Fragment> splits, List<Fragment> volumeSplits, List<BlockLocation> blockLocations)
->>>>>>> 7e8ba5f6
     throws IOException {
 
     Path path = file.getPath();
@@ -759,11 +743,7 @@
     }
   }
 
-<<<<<<< HEAD
   protected void setVolumeMeta(List<Fragment> splits, final List<BlockLocation> blockLocations)
-=======
-  private void setVolumeMeta(List<Fragment> splits, final List<BlockLocation> blockLocations)
->>>>>>> 7e8ba5f6
       throws IOException {
 
     int locationSize = blockLocations.size();
