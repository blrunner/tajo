/**
 * Licensed to the Apache Software Foundation (ASF) under one
 * or more contributor license agreements.  See the NOTICE file
 * distributed with this work for additional information
 * regarding copyright ownership.  The ASF licenses this file
 * to you under the Apache License, Version 2.0 (the
 * "License"); you may not use this file except in compliance
 * with the License.  You may obtain a copy of the License at
 *
 *     http://www.apache.org/licenses/LICENSE-2.0
 *
 * Unless required by applicable law or agreed to in writing, software
 * distributed under the License is distributed on an "AS IS" BASIS,
 * WITHOUT WARRANTIES OR CONDITIONS OF ANY KIND, either express or implied.
 * See the License for the specific language governing permissions and
 * limitations under the License.
 */

package org.apache.tajo.storage;

import com.google.common.annotations.VisibleForTesting;
import com.google.common.base.Preconditions;
import com.google.common.collect.Lists;
import net.minidev.json.JSONObject;
import org.apache.commons.logging.Log;
import org.apache.commons.logging.LogFactory;
import org.apache.hadoop.conf.Configuration;
import org.apache.hadoop.fs.*;
import org.apache.hadoop.fs.permission.FsPermission;
import org.apache.hadoop.hdfs.DFSConfigKeys;
import org.apache.hadoop.hdfs.DistributedFileSystem;
import org.apache.hadoop.security.UserGroupInformation;
import org.apache.tajo.*;
import org.apache.tajo.catalog.*;
import org.apache.tajo.catalog.statistics.TableStats;
import org.apache.tajo.catalog.proto.CatalogProtos.PartitionDescProto;
import org.apache.tajo.conf.TajoConf;
import org.apache.tajo.exception.TajoInternalError;
import org.apache.tajo.exception.UnsupportedException;
import org.apache.tajo.plan.LogicalPlan;
import org.apache.tajo.plan.expr.EvalNode;
import org.apache.tajo.plan.logical.LogicalNode;
import org.apache.tajo.plan.logical.NodeType;
import org.apache.tajo.storage.fragment.FileFragment;
import org.apache.tajo.storage.fragment.Fragment;
import org.apache.tajo.util.Bytes;

import javax.annotation.Nullable;
import java.io.IOException;
import java.net.URI;
import java.text.NumberFormat;
import java.util.*;

import static java.lang.String.format;
import static org.apache.hadoop.hdfs.DFSConfigKeys.DFS_HDFS_BLOCKS_METADATA_ENABLED;
import static org.apache.hadoop.hdfs.DFSConfigKeys.DFS_HDFS_BLOCKS_METADATA_ENABLED_DEFAULT;

public class FileTablespace extends Tablespace {

  public static final PathFilter hiddenFileFilter = new PathFilter() {
    public boolean accept(Path p) {
      String name = p.getName();
      return !name.startsWith("_") && !name.startsWith(".");
    }
  };
  private final Log LOG = LogFactory.getLog(FileTablespace.class);

  static final String OUTPUT_FILE_PREFIX="part-";
  static final ThreadLocal<NumberFormat> OUTPUT_FILE_FORMAT_STAGE =
      new ThreadLocal<NumberFormat>() {
        @Override
        public NumberFormat initialValue() {
          NumberFormat fmt = NumberFormat.getInstance();
          fmt.setGroupingUsed(false);
          fmt.setMinimumIntegerDigits(2);
          return fmt;
        }
      };
  static final ThreadLocal<NumberFormat> OUTPUT_FILE_FORMAT_TASK =
      new ThreadLocal<NumberFormat>() {
        @Override
        public NumberFormat initialValue() {
          NumberFormat fmt = NumberFormat.getInstance();
          fmt.setGroupingUsed(false);
          fmt.setMinimumIntegerDigits(6);
          return fmt;
        }
      };

  static final ThreadLocal<NumberFormat> OUTPUT_FILE_FORMAT_SEQ =
      new ThreadLocal<NumberFormat>() {
        @Override
        public NumberFormat initialValue() {
          NumberFormat fmt = NumberFormat.getInstance();
          fmt.setGroupingUsed(false);
          fmt.setMinimumIntegerDigits(3);
          return fmt;
        }
      };

  private static final StorageProperty FileStorageProperties = new StorageProperty("TEXT", true, true, true, false);
  private static final FormatProperty GeneralFileProperties = new FormatProperty(true, false, true);

  protected FileSystem fs;
  protected Path spacePath;
  protected Path stagingRootPath;
  protected boolean blocksMetadataEnabled;
  private static final HdfsVolumeId zeroVolumeId = new HdfsVolumeId(Bytes.toBytes(0));

  public FileTablespace(String spaceName, URI uri, JSONObject config) {
    super(spaceName, uri, config);
  }

  @Override
  protected void storageInit() throws IOException {
    this.spacePath = new Path(uri);
    this.fs = spacePath.getFileSystem(conf);
    this.stagingRootPath = fs.makeQualified(new Path(conf.getVar(TajoConf.ConfVars.STAGING_ROOT_DIR)));
    this.conf.set(DFSConfigKeys.FS_DEFAULT_NAME_KEY, fs.getUri().toString());

    this.blocksMetadataEnabled =
        conf.getBoolean(DFS_HDFS_BLOCKS_METADATA_ENABLED, DFS_HDFS_BLOCKS_METADATA_ENABLED_DEFAULT);

    if (!this.blocksMetadataEnabled) {
      LOG.warn("does not support block metadata. ('dfs.datanode.hdfs-blocks-metadata.enabled')");
    }
  }

  @Override
  public long getTableVolume(TableDesc table, Optional<EvalNode> filter) throws UnsupportedException {
    Path path = new Path(table.getUri());
    long totalVolume = 0L;
    try {
      totalVolume = getTotalFileSize(path);
    } catch (IOException e) {
      throw new TajoInternalError(e);
    }
    return totalVolume;
  }

  @Override
  public URI getRootUri() {
    return fs.getUri();
  }

  public Scanner getFileScanner(TableMeta meta, Schema schema, Path path)
      throws IOException {
    FileStatus status = fs.getFileStatus(path);
    return getFileScanner(meta, schema, path, status);
  }

  public Scanner getFileScanner(TableMeta meta, Schema schema, Path path, FileStatus status)
      throws IOException {
    Fragment fragment = new FileFragment(path.getName(), path, 0, status.getLen());
    return getScanner(meta, schema, fragment, null);
  }

  public FileSystem getFileSystem() {
    return this.fs;
  }

  public void delete(Path tablePath) throws IOException {
    FileSystem fs = tablePath.getFileSystem(conf);
    fs.delete(tablePath, true);
  }

  public boolean exists(Path path) throws IOException {
    FileSystem fileSystem = path.getFileSystem(conf);
    return fileSystem.exists(path);
  }

  @Override
  public URI getTableUri(String databaseName, String tableName) {
    return StorageUtil.concatPath(spacePath, databaseName, tableName).toUri();
  }

  @VisibleForTesting
  public Appender getAppender(TableMeta meta, Schema schema, Path filePath)
      throws IOException {
    return getAppender(null, null, meta, schema, filePath);
  }

  public FileFragment[] split(String tableName, Path tablePath) throws IOException {
    return split(tableName, tablePath, fs.getDefaultBlockSize());
  }

  private FileFragment[] split(String tableName, Path tablePath, long size)
      throws IOException {
    FileSystem fs = tablePath.getFileSystem(conf);

    long defaultBlockSize = size;
    List<FileFragment> listTablets = new ArrayList<>();
    FileFragment tablet;

    FileStatus[] fileLists = fs.listStatus(tablePath);
    for (FileStatus file : fileLists) {
      long remainFileSize = file.getLen();
      long start = 0;
      if (remainFileSize > defaultBlockSize) {
        while (remainFileSize > defaultBlockSize) {
          tablet = new FileFragment(tableName, file.getPath(), start, defaultBlockSize);
          listTablets.add(tablet);
          start += defaultBlockSize;
          remainFileSize -= defaultBlockSize;
        }
        listTablets.add(new FileFragment(tableName, file.getPath(), start, remainFileSize));
      } else {
        listTablets.add(new FileFragment(tableName, file.getPath(), 0, remainFileSize));
      }
    }

    FileFragment[] tablets = new FileFragment[listTablets.size()];
    listTablets.toArray(tablets);

    return tablets;
  }

  public static FileFragment[] splitNG(Configuration conf, String tableName, TableMeta meta,
                                       Path tablePath, long size)
      throws IOException {
    FileSystem fs = tablePath.getFileSystem(conf);

    long defaultBlockSize = size;
    List<FileFragment> listTablets = new ArrayList<>();
    FileFragment tablet;

    FileStatus[] fileLists = fs.listStatus(tablePath);
    for (FileStatus file : fileLists) {
      long remainFileSize = file.getLen();
      long start = 0;
      if (remainFileSize > defaultBlockSize) {
        while (remainFileSize > defaultBlockSize) {
          tablet = new FileFragment(tableName, file.getPath(), start, defaultBlockSize);
          listTablets.add(tablet);
          start += defaultBlockSize;
          remainFileSize -= defaultBlockSize;
        }
        listTablets.add(new FileFragment(tableName, file.getPath(), start, remainFileSize));
      } else {
        listTablets.add(new FileFragment(tableName, file.getPath(), 0, remainFileSize));
      }
    }

    FileFragment[] tablets = new FileFragment[listTablets.size()];
    listTablets.toArray(tablets);

    return tablets;
  }

  public long calculateSize(Path tablePath) throws IOException {
    FileSystem fs = tablePath.getFileSystem(conf);
    long totalSize = 0;

    if (fs.exists(tablePath)) {
      totalSize = getTotalFileSize(tablePath);
    }

    return totalSize;
  }

  /////////////////////////////////////////////////////////////////////////////
  // FileInputFormat Area
  /////////////////////////////////////////////////////////////////////////////
  public Path getAppenderFilePath(TaskAttemptId taskAttemptId, Path workDir) {
    if (taskAttemptId == null) {
      // For testcase
      return workDir;
    }
    // The final result of a task will be written in a file named part-ss-nnnnnnn,
    // where ss is the stage id associated with this task, and nnnnnn is the task id.
    Path outFilePath = StorageUtil.concatPath(workDir, TajoConstants.RESULT_DIR_NAME,
        OUTPUT_FILE_PREFIX +
            OUTPUT_FILE_FORMAT_STAGE.get().format(taskAttemptId.getTaskId().getExecutionBlockId().getId()) + "-" +
            OUTPUT_FILE_FORMAT_TASK.get().format(taskAttemptId.getTaskId().getId()) + "-" +
            OUTPUT_FILE_FORMAT_SEQ.get().format(0));
    LOG.info("Output File Path: " + outFilePath);

    return outFilePath;
  }

  /**
   * Proxy PathFilter that accepts a path only if all filters given in the
   * constructor do. Used by the listPaths() to apply the built-in
   * hiddenFileFilter together with a user provided one (if any).
   */
  private static class MultiPathFilter implements PathFilter {
    private List<PathFilter> filters;

    public MultiPathFilter(List<PathFilter> filters) {
      this.filters = filters;
    }

    public boolean accept(Path path) {
      for (PathFilter filter : filters) {
        if (!filter.accept(path)) {
          return false;
        }
      }
      return true;
    }
  }

  /**
   * List input directories.
   * Subclasses may override to, e.g., select only files matching a regular
   * expression.
   *
   * @return array of FileStatus objects
   * @throws IOException if zero items.
   */
  protected List<FileStatus> listStatus(Path... dirs) throws IOException {
    List<FileStatus> result = new ArrayList<>();
    if (dirs.length == 0) {
      throw new IOException("No input paths specified in job");
    }

    List<IOException> errors = new ArrayList<>();

    // creates a MultiPathFilter with the hiddenFileFilter and the
    // user provided one (if any).
    List<PathFilter> filters = new ArrayList<>();
    filters.add(hiddenFileFilter);

    PathFilter inputFilter = new MultiPathFilter(filters);

    for (Path p : dirs) {
      FileStatus[] matches = fs.globStatus(p, inputFilter);
      if (matches == null) {
        LOG.warn("Input path does not exist: " + p);
      } else if (matches.length == 0) {
        LOG.warn("Input Pattern " + p + " matches 0 files");
      } else {
        for (FileStatus globStat : matches) {
          if (globStat.isDirectory()) {
            for (FileStatus stat : fs.listStatus(globStat.getPath(), inputFilter)) {
              result.add(stat);
            }
          } else {
            result.add(globStat);
          }
        }
      }
    }

    if (!errors.isEmpty()) {
      throw new InvalidInputException(errors);
    }
    LOG.info("Total input paths to process : " + result.size());
    return result;
  }

  /**
   * Is the given filename splitable? Usually, true, but if the file is
   * stream compressed, it will not be.
   * <p/>
   * <code>FileInputFormat</code> implementations can override this and return
   * <code>false</code> to ensure that individual input files are never split-up
   * so that Mappers process entire files.
   *
   *
   * @param path the file name to check
   * @param status get the file length
   * @return is this file isSplittable?
   */
  protected boolean isSplittable(TableMeta meta, Schema schema, Path path, FileStatus status) throws IOException {
    Scanner scanner = getFileScanner(meta, schema, path, status);
    boolean split = scanner.isSplittable();
    scanner.close();
    return split;
  }

  private static final double SPLIT_SLOP = 1.1;   // 10% slop

  protected int getBlockIndex(BlockLocation[] blkLocations,
                              long offset) {
    for (int i = 0; i < blkLocations.length; i++) {
      // is the offset inside this block?
      if ((blkLocations[i].getOffset() <= offset) &&
          (offset < blkLocations[i].getOffset() + blkLocations[i].getLength())) {
        return i;
      }
    }
    BlockLocation last = blkLocations[blkLocations.length - 1];
    long fileLength = last.getOffset() + last.getLength() - 1;
    throw new IllegalArgumentException("Offset " + offset +
        " is outside of file (0.." +
        fileLength + ")");
  }

  /**
   * A factory that makes the split for this class. It can be overridden
   * by sub-classes to make sub-types
   */
  protected FileFragment makeSplit(String fragmentId, Path file, long start, long length) {
    return new FileFragment(fragmentId, file, start, length);
  }

  protected FileFragment makeSplit(String fragmentId, Path file, long start, long length,
                                   String[] hosts) {
    return new FileFragment(fragmentId, file, start, length, hosts);
  }

  protected FileFragment makeSplit(String fragmentId, Path file, BlockLocation blockLocation)
      throws IOException {
    return new FileFragment(fragmentId, file, blockLocation);
  }

  // for Non Splittable. eg, compressed gzip TextFile
  protected FileFragment makeNonSplit(String fragmentId, Path file, long start, long length,
                                      BlockLocation[] blkLocations) throws IOException {

    Map<String, Integer> hostsBlockMap = new HashMap<>();
    for (BlockLocation blockLocation : blkLocations) {
      for (String host : blockLocation.getHosts()) {
        if (hostsBlockMap.containsKey(host)) {
          hostsBlockMap.put(host, hostsBlockMap.get(host) + 1);
        } else {
          hostsBlockMap.put(host, 1);
        }
      }
    }

    List<Map.Entry<String, Integer>> entries = new ArrayList<>(hostsBlockMap.entrySet());
    Collections.sort(entries, new Comparator<Map.Entry<String, Integer>>() {

      @Override
      public int compare(Map.Entry<String, Integer> v1, Map.Entry<String, Integer> v2) {
        return v1.getValue().compareTo(v2.getValue());
      }
    });

    String[] hosts = new String[blkLocations[0].getHosts().length];

    for (int i = 0; i < hosts.length; i++) {
      Map.Entry<String, Integer> entry = entries.get((entries.size() - 1) - i);
      hosts[i] = entry.getKey();
    }
    return new FileFragment(fragmentId, file, start, length, hosts);
  }

  /**
   * Get the minimum split size
   *
   * @return the minimum number of bytes that can be in a split
   */
  public long getMinSplitSize() {
    return conf.getLongVar(TajoConf.ConfVars.MINIMUM_SPLIT_SIZE);
  }

  /**
   * Get Disk Ids by Volume Bytes
   */
  private int[] getDiskIds(VolumeId[] volumeIds) {
    int[] diskIds = new int[volumeIds.length];
    for (int i = 0; i < volumeIds.length; i++) {
      int diskId = -1;
      if (volumeIds[i] != null && volumeIds[i].hashCode() > 0) {
        diskId = volumeIds[i].hashCode() - zeroVolumeId.hashCode();
      }
      diskIds[i] = diskId;
    }
    return diskIds;
  }

  /**
   * Generate the list of files and make them into FileSplits.
   *
   * @throws IOException
   */
  public List<Fragment> getSplits(String tableName, TableMeta meta, Schema schema, Path... inputs)
      throws IOException {
    // generate splits'

    List<Fragment> splits = Lists.newArrayList();
    List<Fragment> volumeSplits = Lists.newArrayList();
    List<BlockLocation> blockLocations = Lists.newArrayList();

    for (Path p : inputs) {
      ArrayList<FileStatus> files = Lists.newArrayList();
      if (fs.isFile(p)) {
        files.addAll(Lists.newArrayList(fs.getFileStatus(p)));
      } else {
        files.addAll(listStatus(p));
      }

      int previousSplitSize = splits.size();
      for (FileStatus file : files) {
        Path path = file.getPath();
        long length = file.getLen();
        if (length > 0) {
          // Get locations of blocks of file
          BlockLocation[] blkLocations = fs.getFileBlockLocations(file, 0, length);
          boolean splittable = isSplittable(meta, schema, path, file);
          if (blocksMetadataEnabled && fs instanceof DistributedFileSystem) {

            if (splittable) {
              for (BlockLocation blockLocation : blkLocations) {
                volumeSplits.add(makeSplit(tableName, path, blockLocation));
              }
              blockLocations.addAll(Arrays.asList(blkLocations));

            } else { // Non splittable
              long blockSize = blkLocations[0].getLength();
              if (blockSize >= length) {
                blockLocations.addAll(Arrays.asList(blkLocations));
                for (BlockLocation blockLocation : blkLocations) {
                  volumeSplits.add(makeSplit(tableName, path, blockLocation));
                }
              } else {
                splits.add(makeNonSplit(tableName, path, 0, length, blkLocations));
              }
            }

          } else {
            if (splittable) {

              long minSize = Math.max(getMinSplitSize(), 1);

              long blockSize = file.getBlockSize(); // s3n rest api contained block size but blockLocations is one
              long splitSize = Math.max(minSize, blockSize);
              long bytesRemaining = length;

              // for s3
              while (((double) bytesRemaining) / splitSize > SPLIT_SLOP) {
                int blkIndex = getBlockIndex(blkLocations, length - bytesRemaining);
                splits.add(makeSplit(tableName, path, length - bytesRemaining, splitSize,
                    blkLocations[blkIndex].getHosts()));
                bytesRemaining -= splitSize;
              }
              if (bytesRemaining > 0) {
                int blkIndex = getBlockIndex(blkLocations, length - bytesRemaining);
                splits.add(makeSplit(tableName, path, length - bytesRemaining, bytesRemaining,
                    blkLocations[blkIndex].getHosts()));
              }
            } else { // Non splittable
              splits.add(makeNonSplit(tableName, path, 0, length, blkLocations));
            }
          }
        }
      }
      if(LOG.isDebugEnabled()){
        LOG.debug("# of splits per partition: " + (splits.size() - previousSplitSize));
      }
    }

    // Combine original fileFragments with new VolumeId information
    setVolumeMeta(volumeSplits, blockLocations);
    splits.addAll(volumeSplits);
    LOG.info("Total # of splits: " + splits.size());
    return splits;
  }

  private void setVolumeMeta(List<Fragment> splits, final List<BlockLocation> blockLocations)
      throws IOException {

    int locationSize = blockLocations.size();
    int splitSize = splits.size();
    if (locationSize == 0 || splitSize == 0) return;

    if (locationSize != splitSize) {
      // splits and locations don't match up
      LOG.warn("Number of block locations not equal to number of splits: "
          + "#locations=" + locationSize
          + " #splits=" + splitSize);
      return;
    }

    DistributedFileSystem fs = (DistributedFileSystem) this.fs;
    int lsLimit = conf.getInt(DFSConfigKeys.DFS_LIST_LIMIT, DFSConfigKeys.DFS_LIST_LIMIT_DEFAULT);
    int blockLocationIdx = 0;

    Iterator<Fragment> iter = splits.iterator();
    while (locationSize > blockLocationIdx) {

      int subSize = Math.min(locationSize - blockLocationIdx, lsLimit);
      List<BlockLocation> locations = blockLocations.subList(blockLocationIdx, blockLocationIdx + subSize);
      //BlockStorageLocation containing additional volume location information for each replica of each block.
      BlockStorageLocation[] blockStorageLocations = fs.getFileBlockStorageLocations(locations);

      for (BlockStorageLocation blockStorageLocation : blockStorageLocations) {
        ((FileFragment)iter.next()).setDiskIds(getDiskIds(blockStorageLocation.getVolumeIds()));
        blockLocationIdx++;
      }
    }
    LOG.info("# of splits with volumeId " + splitSize);
  }

  private static class InvalidInputException extends IOException {
    List<IOException> errors;
    public InvalidInputException(List<IOException> errors) {
      this.errors = errors;
    }

    @Override
    public String getMessage(){
      StringBuffer sb = new StringBuffer();
      int messageLimit = Math.min(errors.size(), 10);
      for (int i = 0; i < messageLimit ; i ++) {
        sb.append(errors.get(i).getMessage()).append("\n");
      }

      if(messageLimit < errors.size())
        sb.append("skipped .....").append("\n");

      return sb.toString();
    }
  }

  @Override
  public List<Fragment> getSplits(String inputSourceId,
                                  TableDesc table,
                                  @Nullable EvalNode filterCondition) throws IOException {
    return getSplits(inputSourceId, table.getMeta(), table.getSchema(), new Path(table.getUri()));
  }

  @Override
  public void createTable(TableDesc tableDesc, boolean ifNotExists) throws IOException {
    if (!tableDesc.isExternal()) {
      String [] splitted = CatalogUtil.splitFQTableName(tableDesc.getName());
      String databaseName = splitted[0];
      String simpleTableName = splitted[1];

      // create a table directory (i.e., ${WAREHOUSE_DIR}/${DATABASE_NAME}/${TABLE_NAME} )
      Path tablePath = StorageUtil.concatPath(spacePath, databaseName, simpleTableName);
      tableDesc.setUri(tablePath.toUri());
    } else {
      Preconditions.checkState(tableDesc.getUri() != null, "ERROR: LOCATION must be given.");
    }

    Path path = new Path(tableDesc.getUri());

    FileSystem fs = path.getFileSystem(conf);
    TableStats stats = new TableStats();
    if (tableDesc.isExternal()) {
      if (!fs.exists(path)) {
        LOG.error(path.toUri() + " does not exist");
        throw new IOException("ERROR: " + path.toUri() + " does not exist");
      }
    } else {
      fs.mkdirs(path);
    }

    long totalSize = 0;

    try {
      totalSize = calculateSize(path);
    } catch (IOException e) {
      LOG.warn("Cannot calculate the size of the relation", e);
    }

    stats.setNumBytes(totalSize);

    if (tableDesc.isExternal()) { // if it is an external table, there is no way to know the exact row number without processing.
      stats.setNumRows(TajoConstants.UNKNOWN_ROW_NUMBER);
    }

    tableDesc.setStats(stats);
  }

  @Override
  public void purgeTable(TableDesc tableDesc) throws IOException {
    try {
      Path path = new Path(tableDesc.getUri());
      FileSystem fs = path.getFileSystem(conf);
      LOG.info("Delete table data dir: " + path);
      fs.delete(path, true);
    } catch (IOException e) {
      throw new InternalError(e.getMessage());
    }
  }

  @Override
  public StorageProperty getProperty() {
    return FileStorageProperties;
  }

  @Override
  public FormatProperty getFormatProperty(TableMeta meta) {
    return GeneralFileProperties;
  }

  @Override
  public void close() {
  }

  @Override
  public void prepareTable(LogicalNode node) throws IOException {
  }

  @Override
  public void rollbackTable(LogicalNode node) throws IOException {
  }

  @Override
  public URI getStagingUri(OverridableConf context, String queryId, TableMeta meta) throws IOException {
    String outputPath = context.get(QueryVars.OUTPUT_TABLE_URI, "");

    Path stagingDir;
    // The fact that there is no output means that this query is neither CTAS or INSERT (OVERWRITE) INTO
    // So, this query results won't be materialized as a part of a table.
    // The result will be temporarily written in the staging directory.
    if (outputPath.isEmpty()) {
      // for temporarily written in the storage directory
      stagingDir = fs.makeQualified(new Path(stagingRootPath, queryId));
    } else {
      Tablespace space = TablespaceManager.get(outputPath);
      if (space.getProperty().isMovable()) { // checking if this tablespace allows MOVE operation
        // If this space allows move operation, the staging directory will be underneath the final output table uri.
        stagingDir = fs.makeQualified(StorageUtil.concatPath(outputPath, TMP_STAGING_DIR_PREFIX, queryId));
      } else {
        stagingDir = fs.makeQualified(new Path(stagingRootPath, queryId));
      }
    }

    return stagingDir.toUri();
  }

  // query submission directory is private!
  final public static FsPermission STAGING_DIR_PERMISSION = FsPermission.createImmutable((short) 0700); // rwx--------
  public static final String TMP_STAGING_DIR_PREFIX = ".staging";

  public URI prepareStagingSpace(TajoConf conf, String queryId, OverridableConf context, TableMeta meta)
      throws IOException {

    String realUser;
    String currentUser;
    UserGroupInformation ugi;
    ugi = UserGroupInformation.getLoginUser();
    realUser = ugi.getShortUserName();
    currentUser = UserGroupInformation.getCurrentUser().getShortUserName();


    Path stagingDir = new Path(getStagingUri(context, queryId, meta));

    ////////////////////////////////////////////
    // Create Output Directory
    ////////////////////////////////////////////

    if (fs.exists(stagingDir)) {
      throw new IOException("The staging directory '" + stagingDir + "' already exists");
    }
    fs.mkdirs(stagingDir, new FsPermission(STAGING_DIR_PERMISSION));
    FileStatus fsStatus = fs.getFileStatus(stagingDir);
    String owner = fsStatus.getOwner();

    if (!owner.isEmpty() && !(owner.equals(currentUser) || owner.equals(realUser))) {
      throw new IOException("The ownership on the user's query " +
          "directory " + stagingDir + " is not as expected. " +
          "It is owned by " + owner + ". The directory must " +
          "be owned by the submitter " + currentUser + " or " +
          "by " + realUser);
    }

    if (!fsStatus.getPermission().equals(STAGING_DIR_PERMISSION)) {
      LOG.info("Permissions on staging directory " + stagingDir + " are " +
          "incorrect: " + fsStatus.getPermission() + ". Fixing permissions " +
          "to correct value " + STAGING_DIR_PERMISSION);
      fs.setPermission(stagingDir, new FsPermission(STAGING_DIR_PERMISSION));
    }

    Path stagingResultDir = new Path(stagingDir, TajoConstants.RESULT_DIR_NAME);
    fs.mkdirs(stagingResultDir);

    return stagingDir.toUri();
  }

  @Override
  public void verifySchemaToWrite(TableDesc tableDesc, Schema outSchema) {
  }

  @Override
  public Path commitTable(OverridableConf queryContext, ExecutionBlockId finalEbId, LogicalPlan plan,
                          Schema schema, TableDesc tableDesc, List<PartitionDescProto> partitions) throws IOException {
    return commitOutputData(queryContext, true, partitions);
  }

  @Override
  public TupleRange[] getInsertSortRanges(OverridableConf queryContext, TableDesc tableDesc,
                                          Schema inputSchema, SortSpec[] sortSpecs, TupleRange dataRange)
      throws IOException {
    return null;
  }

  /**
   * Finalizes result data. Tajo stores result data in the staging directory.
   * If the query fails, clean up the staging directory.
   * Otherwise the query is successful, move to the final directory from the staging directory.
   *
   * @param queryContext The query property
   * @param changeFileSeq If true change result file name with max sequence.
   * @return Saved path
   * @throws java.io.IOException
   */
  protected Path commitOutputData(OverridableConf queryContext, boolean changeFileSeq,
                                  List<PartitionDescProto> partitions) throws IOException {
    Path finalOutputDir = null;
    Path stagingDir = new Path(queryContext.get(QueryVars.STAGING_DIR));
    Path stagingResultDir = new Path(stagingDir, TajoConstants.RESULT_DIR_NAME);
    Path oldTableDir = new Path(stagingDir, TajoConstants.INSERT_OVERWIRTE_OLD_TABLE_NAME);
    OutputCommitHandle commitHandle = new OutputCommitHandle();

    if (!queryContext.get(QueryVars.OUTPUT_TABLE_URI, "").isEmpty()) {
      finalOutputDir = new Path(queryContext.get(QueryVars.OUTPUT_TABLE_URI));
      boolean checkExistingPartition = queryContext.getBool(SessionVars.PARTITION_NO_RESULT_OVERWRITE_ENABLED);

      try {
        long startTime = System.currentTimeMillis();
        LOG.info("Output-commit started");
        if (queryContext.getBool(QueryVars.OUTPUT_OVERWRITE, false)) { // INSERT OVERWRITE INTO
          if (partitions != null) {
            commitInsertOverwriteOrCreateWithPartition(stagingResultDir, finalOutputDir, oldTableDir, partitions,
              checkExistingPartition, commitHandle);
          } else {
            commitInsertOverwrite(stagingResultDir, finalOutputDir, oldTableDir);
          }
        } else {
          String queryType = queryContext.get(QueryVars.COMMAND_TYPE);
          Preconditions.checkNotNull(queryContext);
          if (queryType.equals(NodeType.INSERT.name())) { // INSERT INTO
            if (partitions != null) {
              commitInsertWithPartition(stagingResultDir, finalOutputDir, partitions, commitHandle, changeFileSeq);
            } else {
              commitInsert(stagingResultDir, finalOutputDir, changeFileSeq);
            }
            cleanupTemporaryDirectory(stagingResultDir);
          } else if (queryType.equals(NodeType.CREATE_TABLE.name())){ // CREATE TABLE AS SELECT (CTAS)
            if (partitions != null) {
              commitInsertOverwriteOrCreateWithPartition(stagingResultDir, finalOutputDir, oldTableDir, partitions,
                checkExistingPartition, commitHandle);
            } else {
              commitCreate(stagingResultDir, finalOutputDir);
            }
          } else {
            throw new IOException("Cannot handle query type:" + queryType);
          }
        }

        // remove the staging directory if the final output dir is given.
        Path stagingDirRoot = stagingDir.getParent();
        fs.delete(stagingDirRoot, true);

        long finishTime = System.currentTimeMillis();
        long elapsedMills = finishTime - startTime;
        LOG.info(format("Output-commit finished : %d ms elapsed.", elapsedMills));
        
      } catch (Throwable t) {
        rollback(stagingResultDir, finalOutputDir, oldTableDir, commitHandle);
        LOG.error(t);
        throw new IOException(t);
      }
    } else {
      finalOutputDir = new Path(stagingDir, TajoConstants.RESULT_DIR_NAME);
    }
    return finalOutputDir;
  }

  private void commitInsertOverwriteOrCreateWithPartition(Path stagingResultDir, Path finalOutputDir,
          Path oldTableDir, List<PartitionDescProto> partitions, boolean checkExistingPartition,
          OutputCommitHandle commitHandle) throws IOException {
    String stagingResultPath = stagingResultDir.toString();
    String finalOutputPath = finalOutputDir.toString();
    String oldTablePath = oldTableDir.toString();

    partitions.parallelStream().forEach(partition -> {
      try {
        Path targetPath = new Path(partition.getPath() + "/");
        Path stagingPath = new Path(partition.getPath().replaceAll(finalOutputPath, stagingResultPath) + "/");
        Path backupPath = new Path(partition.getPath().replaceAll(finalOutputPath, oldTablePath));

        // Move existing directory to backup directory.
        if (checkExistingPartition && fs.exists(targetPath)) {
          renameDirectory(targetPath, backupPath);
          commitHandle.addBackupPath(backupPath);
        }

        // Move staging directory to target directory
        renameDirectory(stagingPath, targetPath);
        commitHandle.addTargetPath(targetPath);

        // Summarize the volume of partitions
<<<<<<< HEAD
        long totalSize = getTotalFileSize(targetPath);
=======
        long totalSize = calculateSize(targetPath);
>>>>>>> 21382dd7
        PartitionDescProto.Builder builder = partition.toBuilder();
        builder.setNumBytes(totalSize);
        commitHandle.addPartition(builder.build());
      } catch (IOException e) {
        throw new ConcurrentModificationException();
      }
    });
    partitions.clear();
    partitions.addAll(commitHandle.getPartitions());
  }

  private void commitInsertWithPartition(Path stagingResultDir, Path finalOutputDir,
    List<PartitionDescProto> partitions, OutputCommitHandle commitHandle, boolean changeFileSeq) throws IOException {
    String stagingResultPath = stagingResultDir.toString();
    String finalOutputPath = finalOutputDir.toString();

    NumberFormat fmt = NumberFormat.getInstance();
    fmt.setGroupingUsed(false);
    fmt.setMinimumIntegerDigits(3);

    partitions.parallelStream().forEach(partition -> {
      try {
        Path targetPath = new Path(partition.getPath() + "/");
        Path stagingPath = new Path(partition.getPath().replaceAll(finalOutputPath, stagingResultPath) + "/");

        if (!fs.exists(targetPath)) {
          renameDirectory(stagingPath, targetPath);
        } else {
          moveResultFromStageToFinal(fs, stagingResultDir, fs.getFileStatus(stagingPath), finalOutputDir, fmt, -1,
            changeFileSeq, commitHandle);
        }

        // Summarize the volume of partitions
        PartitionDescProto.Builder builder = partition.toBuilder();
<<<<<<< HEAD
        builder.setNumBytes(getTotalFileSize(targetPath));
=======
        builder.setNumBytes(calculateSize(targetPath));
>>>>>>> 21382dd7
        commitHandle.addPartition(builder.build());
      } catch (IOException e) {
        throw new ConcurrentModificationException();
      }
    });
    partitions.clear();
    partitions.addAll(commitHandle.getPartitions());
  }

  private void rollback(Path stagingResultDir, Path finalOutputDir, Path oldTableDir,
                                                OutputCommitHandle commitHandle) throws IOException {
    String finalOutputPath = finalOutputDir.toString();
    String oldTablePath = oldTableDir != null ? oldTableDir.toString() : null;

    // Delete data from the output directory
    List<Path> targetPaths = commitHandle.getTargetPaths();
    for(Path targetPath: targetPaths) {
      fs.delete(targetPath, true);
    }

    // Move from backup directory to output directory
    List<Path> backupPaths = commitHandle.getBackupPaths();
    for(Path backupPath: backupPaths) {
      Path targetPath = new Path(backupPath.toString().replaceAll(oldTablePath, finalOutputPath));
      fs.delete(targetPath, true);
      renameDirectory(backupPath, targetPath);
    }

    // Delete staging directory
    fs.delete(stagingResultDir, true);
  }

  private void commitInsertOverwrite(Path stagingResultDir, Path finalOutputDir, Path oldTableDir) throws IOException {
    // It moves the original table into the temporary location.
    // Then it moves the new result table into the original table location.
    // Upon failed, it recovers the original table if possible.
    boolean movedToOldTable = false;
    boolean committed = false;

    try {
      // if the final output dir exists, move all contents to the temporary table dir.
      // Otherwise, just make the final output dir. As a result, the final output dir will be empty.
      if (fs.exists(finalOutputDir)) {
        fs.mkdirs(oldTableDir);

        for (FileStatus status : fs.listStatus(finalOutputDir, hiddenFileFilter)) {
          fs.rename(status.getPath(), oldTableDir);
        }

        movedToOldTable = fs.exists(oldTableDir);
      } else { // if the parent does not exist, make its parent directory.
        fs.mkdirs(finalOutputDir);
      }

      // Move the results to the final output dir.
      for (FileStatus status : fs.listStatus(stagingResultDir)) {
        fs.rename(status.getPath(), finalOutputDir);
      }

      // Check the final output dir
      committed = fs.exists(finalOutputDir);

    } catch (IOException ioe) {
      // recover the old table
      if (movedToOldTable && !committed) {

        // if commit is failed, recover the old data
        for (FileStatus status : fs.listStatus(finalOutputDir, hiddenFileFilter)) {
          fs.delete(status.getPath(), true);
        }

        for (FileStatus status : fs.listStatus(oldTableDir)) {
          fs.rename(status.getPath(), finalOutputDir);
        }
      }

      throw new IOException(ioe.getMessage());
    }
  }

  private void commitInsert(Path stagingResultDir, Path finalOutputDir, boolean changeFileSeq) throws IOException {
    NumberFormat fmt = NumberFormat.getInstance();
    fmt.setGroupingUsed(false);
    fmt.setMinimumIntegerDigits(3);

    int maxSeq = StorageUtil.getMaxFileSequence(fs, finalOutputDir, false) + 1;
    for(FileStatus eachFile: fs.listStatus(stagingResultDir)) {
      if (eachFile.getPath().getName().startsWith("_")) {
        continue;
      }
      moveResultFromStageToFinal(fs, stagingResultDir, eachFile, finalOutputDir, fmt, maxSeq++, changeFileSeq, null);
    }
  }

  private void commitCreate(Path stagingResultDir, Path finalOutputDir) throws IOException {
    if (fs.exists(finalOutputDir)) {
      for (FileStatus status : fs.listStatus(stagingResultDir)) {
        fs.rename(status.getPath(), finalOutputDir);
      }
    } else {
      fs.rename(stagingResultDir, finalOutputDir);
    }
    LOG.info("Moved from the staging dir to the output directory '" + finalOutputDir);
  }

  /**
   * checking all file moved and remove empty dir
   * @param stagingResultDir
   * @throws IOException
   */
  private void cleanupTemporaryDirectory(Path stagingResultDir) throws IOException {
    verifyAllFileMoved(fs, stagingResultDir);
    FileStatus[] files = fs.listStatus(stagingResultDir);
    if (files != null && files.length != 0) {
      for (FileStatus eachFile: files) {
        LOG.error("There are some unmoved files in staging dir:" + eachFile.getPath());
      }
    }
  }

  /**
   * Attach the sequence number to the output file name and than move the file into the final result path.
   *
   * @param fs FileSystem
   * @param stagingResultDir The staging result dir
   * @param fileStatus The file status
   * @param finalOutputPath Final output path
   * @param nf Number format
   * @param fileSeq The sequence number
   * @throws java.io.IOException
   */
  private void moveResultFromStageToFinal(FileSystem fs, Path stagingResultDir,
    FileStatus fileStatus, Path finalOutputPath, NumberFormat nf,
    int fileSeq, boolean changeFileSeq, OutputCommitHandle commitHandle) throws IOException {
    if (fileStatus.isDirectory()) {
      String subPath = extractSubPath(stagingResultDir, fileStatus.getPath());
      if (subPath != null) {
        Path finalSubPath = new Path(finalOutputPath, subPath);
        if (!fs.exists(finalSubPath)) {
          fs.mkdirs(finalSubPath);
        }
        int maxSeq = StorageUtil.getMaxFileSequence(fs, finalSubPath, false);
        for (FileStatus eachFile : fs.listStatus(fileStatus.getPath())) {
          if (eachFile.getPath().getName().startsWith("_")) {
            continue;
          }
          moveResultFromStageToFinal(fs, stagingResultDir, eachFile, finalOutputPath, nf, ++maxSeq, changeFileSeq,
            commitHandle);
        }
      } else {
        throw new IOException("Wrong staging dir:" + stagingResultDir + "," + fileStatus.getPath());
      }
    } else {
      String subPath = extractSubPath(stagingResultDir, fileStatus.getPath());
      if (subPath != null) {
        Path finalSubPath = new Path(finalOutputPath, subPath);
        if (changeFileSeq) {
          finalSubPath = new Path(finalSubPath.getParent(), replaceFileNameSeq(finalSubPath, fileSeq, nf));
        }
        if (!fs.exists(finalSubPath.getParent())) {
          fs.mkdirs(finalSubPath.getParent());
        }
        if (fs.exists(finalSubPath)) {
          throw new IOException("Already exists data file:" + finalSubPath);
        }
        boolean success = fs.rename(fileStatus.getPath(), finalSubPath);
        if (success) {
          LOG.info("Moving staging file[" + fileStatus.getPath() + "] + " +
              "to final output[" + finalSubPath + "]");
          if (commitHandle != null) {
            commitHandle.addTargetPath(finalSubPath);
          }
        } else {
          LOG.error("Can't move staging file[" + fileStatus.getPath() + "] + " +
            "to final output[" + finalSubPath + "]");
        }
      }
    }
  }

  /**
   * Removes the path of the parent.
   * @param parentPath
   * @param childPath
   * @return
   */
  private String extractSubPath(Path parentPath, Path childPath) {
    String parentPathStr = parentPath.toUri().getPath();
    String childPathStr = childPath.toUri().getPath();

    if (parentPathStr.length() > childPathStr.length()) {
      return null;
    }

    int index = childPathStr.indexOf(parentPathStr);
    if (index != 0) {
      return null;
    }

    return childPathStr.substring(parentPathStr.length() + 1);
  }

  /**
   * Attach the sequence number to a path.
   *
   * @param path Path
   * @param seq sequence number
   * @param nf Number format
   * @return New path attached with sequence number
   * @throws java.io.IOException
   */
  private String replaceFileNameSeq(Path path, int seq, NumberFormat nf) throws IOException {
    String[] tokens = path.getName().split("-");
    if (tokens.length != 4) {
      throw new IOException("Wrong result file name:" + path);
    }
    return tokens[0] + "-" + tokens[1] + "-" + tokens[2] + "-" + nf.format(seq);
  }

  /**
   * Make sure all files are moved.
   * @param fs FileSystem
   * @param stagingPath The stagind directory
   * @return
   * @throws java.io.IOException
   */
  private boolean verifyAllFileMoved(FileSystem fs, Path stagingPath) throws IOException {
    FileStatus[] files = fs.listStatus(stagingPath);
    if (files != null && files.length != 0) {
      for (FileStatus eachFile: files) {
        if (eachFile.isFile()) {
          LOG.error("There are some unmoved files in staging dir:" + eachFile.getPath());
          return false;
        } else {
          if (verifyAllFileMoved(fs, eachFile.getPath())) {
            fs.delete(eachFile.getPath(), false);
          } else {
            return false;
          }
        }
      }
    }

    return true;
  }

  protected long getTotalFileSize(Path path) throws IOException {
    long totalVolume = 0L;

    // f is a file
    FileStatus status = fs.getFileStatus(path);
    if (status.isFile()) {
      totalVolume = status.getLen();
    }
    // f is a directory
    for(FileStatus s : listStatus(path)) {
      long length = s.isDirectory() ? getTotalFileSize(s.getPath()) : s.getLen();
      totalVolume += length;
    }
    return totalVolume;
  }

  protected void renameDirectory(Path sourcePath, Path targetPath) throws IOException {
    try {
      if (!fs.exists(targetPath.getParent())) {
        createDirectory(targetPath.getParent());
      }
      if (!rename(sourcePath, targetPath)) {
        throw new IOException(format("Failed to rename %s to %s: rename returned false", sourcePath, targetPath));
      }
    } catch (IOException e) {
      e.printStackTrace();
      throw new IOException(format("Failed to rename %s to %s", sourcePath, targetPath), e);
    }

  }

  protected void createDirectory(Path path) throws IOException {
    try {
      if (!fs.mkdirs(path)) {
        throw new IOException(format("mkdirs %s returned false", path));
      }
    } catch (IOException e) {
      throw new IOException("Failed to create directory:" + path, e);
    }
  }

  protected boolean rename(Path sourcePath, Path targetPath) throws IOException {
    return fs.rename(sourcePath, targetPath);
  }
}<|MERGE_RESOLUTION|>--- conflicted
+++ resolved
@@ -878,11 +878,7 @@
         commitHandle.addTargetPath(targetPath);
 
         // Summarize the volume of partitions
-<<<<<<< HEAD
         long totalSize = getTotalFileSize(targetPath);
-=======
-        long totalSize = calculateSize(targetPath);
->>>>>>> 21382dd7
         PartitionDescProto.Builder builder = partition.toBuilder();
         builder.setNumBytes(totalSize);
         commitHandle.addPartition(builder.build());
@@ -917,11 +913,7 @@
 
         // Summarize the volume of partitions
         PartitionDescProto.Builder builder = partition.toBuilder();
-<<<<<<< HEAD
         builder.setNumBytes(getTotalFileSize(targetPath));
-=======
-        builder.setNumBytes(calculateSize(targetPath));
->>>>>>> 21382dd7
         commitHandle.addPartition(builder.build());
       } catch (IOException e) {
         throw new ConcurrentModificationException();
