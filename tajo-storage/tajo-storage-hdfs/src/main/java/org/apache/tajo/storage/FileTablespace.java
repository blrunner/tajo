/**
 * Licensed to the Apache Software Foundation (ASF) under one
 * or more contributor license agreements.  See the NOTICE file
 * distributed with this work for additional information
 * regarding copyright ownership.  The ASF licenses this file
 * to you under the Apache License, Version 2.0 (the
 * "License"); you may not use this file except in compliance
 * with the License.  You may obtain a copy of the License at
 *
 *     http://www.apache.org/licenses/LICENSE-2.0
 *
 * Unless required by applicable law or agreed to in writing, software
 * distributed under the License is distributed on an "AS IS" BASIS,
 * WITHOUT WARRANTIES OR CONDITIONS OF ANY KIND, either express or implied.
 * See the License for the specific language governing permissions and
 * limitations under the License.
 */

package org.apache.tajo.storage;

import com.google.common.annotations.VisibleForTesting;
import com.google.common.base.Preconditions;
import com.google.common.collect.Lists;
import net.minidev.json.JSONObject;
import org.apache.commons.logging.Log;
import org.apache.commons.logging.LogFactory;
import org.apache.hadoop.conf.Configuration;
import org.apache.hadoop.fs.*;
import org.apache.hadoop.fs.permission.FsPermission;
import org.apache.hadoop.hdfs.DFSConfigKeys;
import org.apache.hadoop.hdfs.DistributedFileSystem;
import org.apache.hadoop.security.UserGroupInformation;
import org.apache.tajo.*;
import org.apache.tajo.catalog.*;
import org.apache.tajo.catalog.statistics.TableStats;
import org.apache.tajo.conf.TajoConf;
import org.apache.tajo.exception.TajoInternalError;
import org.apache.tajo.exception.UnsupportedException;
import org.apache.tajo.plan.LogicalPlan;
import org.apache.tajo.plan.expr.EvalNode;
import org.apache.tajo.plan.logical.LogicalNode;
import org.apache.tajo.plan.logical.NodeType;
import org.apache.tajo.plan.partition.PartitionPruningHandle;
import org.apache.tajo.storage.fragment.FileFragment;
import org.apache.tajo.storage.fragment.Fragment;
import org.apache.tajo.storage.fragment.PartitionFileFragment;
import org.apache.tajo.util.Bytes;

import javax.annotation.Nullable;
import java.io.IOException;
import java.net.URI;
import java.text.NumberFormat;
import java.util.*;

import static org.apache.hadoop.hdfs.DFSConfigKeys.DFS_HDFS_BLOCKS_METADATA_ENABLED;
import static org.apache.hadoop.hdfs.DFSConfigKeys.DFS_HDFS_BLOCKS_METADATA_ENABLED_DEFAULT;

public class FileTablespace extends Tablespace {

  public static final PathFilter hiddenFileFilter = new PathFilter() {
    public boolean accept(Path p) {
      String name = p.getName();
      return !name.startsWith("_") && !name.startsWith(".");
    }
  };
  private static final Log LOG = LogFactory.getLog(FileTablespace.class);

  static final String OUTPUT_FILE_PREFIX="part-";
  static final ThreadLocal<NumberFormat> OUTPUT_FILE_FORMAT_STAGE =
      new ThreadLocal<NumberFormat>() {
        @Override
        public NumberFormat initialValue() {
          NumberFormat fmt = NumberFormat.getInstance();
          fmt.setGroupingUsed(false);
          fmt.setMinimumIntegerDigits(2);
          return fmt;
        }
      };
  static final ThreadLocal<NumberFormat> OUTPUT_FILE_FORMAT_TASK =
      new ThreadLocal<NumberFormat>() {
        @Override
        public NumberFormat initialValue() {
          NumberFormat fmt = NumberFormat.getInstance();
          fmt.setGroupingUsed(false);
          fmt.setMinimumIntegerDigits(6);
          return fmt;
        }
      };

  static final ThreadLocal<NumberFormat> OUTPUT_FILE_FORMAT_SEQ =
      new ThreadLocal<NumberFormat>() {
        @Override
        public NumberFormat initialValue() {
          NumberFormat fmt = NumberFormat.getInstance();
          fmt.setGroupingUsed(false);
          fmt.setMinimumIntegerDigits(3);
          return fmt;
        }
      };

  private static final StorageProperty FileStorageProperties = new StorageProperty("TEXT", true, true, true, false);
  private static final FormatProperty GeneralFileProperties = new FormatProperty(true, false, true);

  protected FileSystem fs;
  protected Path spacePath;
  protected Path stagingRootPath;
  protected boolean blocksMetadataEnabled;
  private static final HdfsVolumeId zeroVolumeId = new HdfsVolumeId(Bytes.toBytes(0));

  public FileTablespace(String spaceName, URI uri, JSONObject config) {
    super(spaceName, uri, config);
  }

  @Override
  protected void storageInit() throws IOException {
    this.spacePath = new Path(uri);
    this.fs = spacePath.getFileSystem(conf);
    this.stagingRootPath = fs.makeQualified(new Path(conf.getVar(TajoConf.ConfVars.STAGING_ROOT_DIR)));
    this.conf.set(DFSConfigKeys.FS_DEFAULT_NAME_KEY, fs.getUri().toString());

    this.blocksMetadataEnabled =
        conf.getBoolean(DFS_HDFS_BLOCKS_METADATA_ENABLED, DFS_HDFS_BLOCKS_METADATA_ENABLED_DEFAULT);

    if (!this.blocksMetadataEnabled) {
      LOG.warn("does not support block metadata. ('dfs.datanode.hdfs-blocks-metadata.enabled')");
    }
  }

  @Override
  public long getTableVolume(TableDesc table, Optional<EvalNode> filter) throws UnsupportedException {
    Path path = new Path(table.getUri());
    long totalVolume = 0L;
    try {
      totalVolume = calculateSize(path);
    } catch (IOException e) {
      throw new TajoInternalError(e);
    }
    return totalVolume;
  }

  @Override
  public URI getRootUri() {
    return fs.getUri();
  }

  public Scanner getFileScanner(TableMeta meta, Schema schema, Path path)
      throws IOException {
    FileStatus status = fs.getFileStatus(path);
    return getFileScanner(meta, schema, path, status);
  }

  public Scanner getFileScanner(TableMeta meta, Schema schema, Path path, FileStatus status)
      throws IOException {
    Fragment fragment = new FileFragment(path.getName(), path, 0, status.getLen());
    return getScanner(meta, schema, fragment, null);
  }

  public FileSystem getFileSystem() {
    return this.fs;
  }

  public void delete(Path tablePath) throws IOException {
    FileSystem fs = tablePath.getFileSystem(conf);
    fs.delete(tablePath, true);
  }

  public boolean exists(Path path) throws IOException {
    FileSystem fileSystem = path.getFileSystem(conf);
    return fileSystem.exists(path);
  }

  @Override
  public URI getTableUri(String databaseName, String tableName) {
    return StorageUtil.concatPath(spacePath, databaseName, tableName).toUri();
  }

  @VisibleForTesting
  public Appender getAppender(TableMeta meta, Schema schema, Path filePath)
      throws IOException {
    return getAppender(null, null, meta, schema, filePath);
  }

  public FileFragment[] split(String tableName, Path tablePath) throws IOException {
    return split(tableName, tablePath, fs.getDefaultBlockSize());
  }

  private FileFragment[] split(String tableName, Path tablePath, long size)
      throws IOException {
    FileSystem fs = tablePath.getFileSystem(conf);

    long defaultBlockSize = size;
    List<FileFragment> listTablets = new ArrayList<>();
    FileFragment tablet;

    FileStatus[] fileLists = fs.listStatus(tablePath);
    for (FileStatus file : fileLists) {
      long remainFileSize = file.getLen();
      long start = 0;
      if (remainFileSize > defaultBlockSize) {
        while (remainFileSize > defaultBlockSize) {
          tablet = new FileFragment(tableName, file.getPath(), start, defaultBlockSize);
          listTablets.add(tablet);
          start += defaultBlockSize;
          remainFileSize -= defaultBlockSize;
        }
        listTablets.add(new FileFragment(tableName, file.getPath(), start, remainFileSize));
      } else {
        listTablets.add(new FileFragment(tableName, file.getPath(), 0, remainFileSize));
      }
    }

    FileFragment[] tablets = new FileFragment[listTablets.size()];
    listTablets.toArray(tablets);

    return tablets;
  }

  public static FileFragment[] splitNG(Configuration conf, String tableName, TableMeta meta,
                                       Path tablePath, long size)
      throws IOException {
    FileSystem fs = tablePath.getFileSystem(conf);

    long defaultBlockSize = size;
    List<FileFragment> listTablets = new ArrayList<>();
    FileFragment tablet;

    FileStatus[] fileLists = fs.listStatus(tablePath);
    for (FileStatus file : fileLists) {
      long remainFileSize = file.getLen();
      long start = 0;
      if (remainFileSize > defaultBlockSize) {
        while (remainFileSize > defaultBlockSize) {
          tablet = new FileFragment(tableName, file.getPath(), start, defaultBlockSize);
          listTablets.add(tablet);
          start += defaultBlockSize;
          remainFileSize -= defaultBlockSize;
        }
        listTablets.add(new FileFragment(tableName, file.getPath(), start, remainFileSize));
      } else {
        listTablets.add(new FileFragment(tableName, file.getPath(), 0, remainFileSize));
      }
    }

    FileFragment[] tablets = new FileFragment[listTablets.size()];
    listTablets.toArray(tablets);

    return tablets;
  }

  @Override
  public long calculateSize(Path tablePath) throws IOException {
    FileSystem fs = tablePath.getFileSystem(conf);
    long totalSize = 0;

    if (fs.exists(tablePath)) {
      totalSize = fs.getContentSummary(tablePath).getLength();
    }

    return totalSize;
  }

  /////////////////////////////////////////////////////////////////////////////
  // FileInputFormat Area
  /////////////////////////////////////////////////////////////////////////////
  public Path getAppenderFilePath(TaskAttemptId taskAttemptId, Path workDir) {
    if (taskAttemptId == null) {
      // For testcase
      return workDir;
    }
    // The final result of a task will be written in a file named part-ss-nnnnnnn,
    // where ss is the stage id associated with this task, and nnnnnn is the task id.
    Path outFilePath = StorageUtil.concatPath(workDir, TajoConstants.RESULT_DIR_NAME,
        OUTPUT_FILE_PREFIX +
            OUTPUT_FILE_FORMAT_STAGE.get().format(taskAttemptId.getTaskId().getExecutionBlockId().getId()) + "-" +
            OUTPUT_FILE_FORMAT_TASK.get().format(taskAttemptId.getTaskId().getId()) + "-" +
            OUTPUT_FILE_FORMAT_SEQ.get().format(0));
    LOG.info("Output File Path: " + outFilePath);

    return outFilePath;
  }

  /**
   * Proxy PathFilter that accepts a path only if all filters given in the
   * constructor do. Used by the listPaths() to apply the built-in
   * hiddenFileFilter together with a user provided one (if any).
   */
  private static class MultiPathFilter implements PathFilter {
    private List<PathFilter> filters;

    public MultiPathFilter(List<PathFilter> filters) {
      this.filters = filters;
    }

    public boolean accept(Path path) {
      for (PathFilter filter : filters) {
        if (!filter.accept(path)) {
          return false;
        }
      }
      return true;
    }
  }

  /**
   * List input directories.
   * Subclasses may override to, e.g., select only files matching a regular
   * expression.
   *
   * @return array of FileStatus objects
   * @throws IOException if zero items.
   */
  protected List<FileStatus> listStatus(Path... dirs) throws IOException {
    List<FileStatus> result = new ArrayList<>();
    if (dirs.length == 0) {
      throw new IOException("No input paths specified in job");
    }

    List<IOException> errors = new ArrayList<>();

    // creates a MultiPathFilter with the hiddenFileFilter and the
    // user provided one (if any).
    List<PathFilter> filters = new ArrayList<>();
    filters.add(hiddenFileFilter);

    PathFilter inputFilter = new MultiPathFilter(filters);

    for (Path p : dirs) {
      FileStatus[] matches = fs.globStatus(p, inputFilter);
      if (matches == null) {
        LOG.warn("Input path does not exist: " + p);
      } else if (matches.length == 0) {
        LOG.warn("Input Pattern " + p + " matches 0 files");
      } else {
        for (FileStatus globStat : matches) {
          if (globStat.isDirectory()) {
            Collections.addAll(result, fs.listStatus(globStat.getPath(), inputFilter));
          } else {
            result.add(globStat);
          }
        }
      }
    }

    if (!errors.isEmpty()) {
      throw new InvalidInputException(errors);
    }
    LOG.info("Total input paths to process : " + result.size());
    return result;
  }

  /**
   * Is the given filename splitable? Usually, true, but if the file is
   * stream compressed, it will not be.
   * <p/>
   * <code>FileInputFormat</code> implementations can override this and return
   * <code>false</code> to ensure that individual input files are never split-up
   * so that Mappers process entire files.
   *
   *
   * @param path the file name to check
   * @param status get the file length
   * @return is this file isSplittable?
   */
  protected boolean isSplittable(TableMeta meta, Schema schema, Path path, FileStatus status) throws IOException {
    Scanner scanner = getFileScanner(meta, schema, path, status);
    boolean split = scanner.isSplittable();
    scanner.close();
    return split;
  }

  private static final double SPLIT_SLOP = 1.1;   // 10% slop

  protected int getBlockIndex(BlockLocation[] blkLocations,
                              long offset) {
    for (int i = 0; i < blkLocations.length; i++) {
      // is the offset inside this block?
      if ((blkLocations[i].getOffset() <= offset) &&
          (offset < blkLocations[i].getOffset() + blkLocations[i].getLength())) {
        return i;
      }
    }
    BlockLocation last = blkLocations[blkLocations.length - 1];
    long fileLength = last.getOffset() + last.getLength() - 1;
    throw new IllegalArgumentException("Offset " + offset +
        " is outside of file (0.." +
        fileLength + ")");
  }

  /**
   * A factory that makes the split for this class. It can be overridden
   * by sub-classes to make sub-types
   */
  protected FileFragment makeSplit(String fragmentId, Path file, long start, long length) {
    return new FileFragment(fragmentId, file, start, length);
  }

  protected FileFragment makeSplit(String fragmentId, Path file, long start, long length,
                                   String[] hosts) {
    return new FileFragment(fragmentId, file, start, length, hosts);
  }

  protected FileFragment makeSplit(String fragmentId, Path file, BlockLocation blockLocation)
      throws IOException {
    return new FileFragment(fragmentId, file, blockLocation);
  }

  // for Non Splittable. eg, compressed gzip TextFile
  protected FileFragment makeNonSplit(String fragmentId, Path file, long start, long length,
                                      BlockLocation[] blkLocations) throws IOException {
    String[] hosts = getHosts(blkLocations);
    return new FileFragment(fragmentId, file, start, length, hosts);
  }

  /**
   * Get the minimum split size
   *
   * @return the minimum number of bytes that can be in a split
   */
  public long getMinSplitSize() {
    return conf.getLongVar(TajoConf.ConfVars.MINIMUM_SPLIT_SIZE);
  }

  /**
   * Get Disk Ids by Volume Bytes
   */
  private int[] getDiskIds(VolumeId[] volumeIds) {
    int[] diskIds = new int[volumeIds.length];
    for (int i = 0; i < volumeIds.length; i++) {
      int diskId = -1;
      if (volumeIds[i] != null && volumeIds[i].hashCode() > 0) {
        diskId = volumeIds[i].hashCode() - zeroVolumeId.hashCode();
      }
      diskIds[i] = diskId;
    }
    return diskIds;
  }

  /**
   * Generate the list of files and make them into FileSplits.
   *
   * @throws IOException
   */
  public List<Fragment> getSplits(String tableName, TableMeta meta, Schema schema, Path... inputs)
      throws IOException {
    // generate splits'

    List<Fragment> splits = Lists.newArrayList();
    List<Fragment> volumeSplits = Lists.newArrayList();
    List<BlockLocation> blockLocations = Lists.newArrayList();

    for (Path p : inputs) {
      ArrayList<FileStatus> files = Lists.newArrayList();
      if (fs.isFile(p)) {
        files.addAll(Lists.newArrayList(fs.getFileStatus(p)));
      } else {
        files.addAll(listStatus(p));
      }

      int previousSplitSize = splits.size();
      for (FileStatus file : files) {
        Path path = file.getPath();
        long length = file.getLen();
        if (length > 0) {
          // Get locations of blocks of file
          BlockLocation[] blkLocations = fs.getFileBlockLocations(file, 0, length);
          boolean splittable = isSplittable(meta, schema, path, file);
          if (blocksMetadataEnabled && fs instanceof DistributedFileSystem) {

            if (splittable) {
              for (BlockLocation blockLocation : blkLocations) {
                volumeSplits.add(makeSplit(tableName, path, blockLocation));
              }
              blockLocations.addAll(Arrays.asList(blkLocations));

            } else { // Non splittable
              long blockSize = blkLocations[0].getLength();
              if (blockSize >= length) {
                blockLocations.addAll(Arrays.asList(blkLocations));
                for (BlockLocation blockLocation : blkLocations) {
                  volumeSplits.add(makeSplit(tableName, path, blockLocation));
                }
              } else {
                splits.add(makeNonSplit(tableName, path, 0, length, blkLocations));
              }
            }

          } else {
            if (splittable) {

              long minSize = Math.max(getMinSplitSize(), 1);

              long blockSize = file.getBlockSize(); // s3n rest api contained block size but blockLocations is one
              long splitSize = Math.max(minSize, blockSize);
              long bytesRemaining = length;

              // for s3
              while (((double) bytesRemaining) / splitSize > SPLIT_SLOP) {
                int blkIndex = getBlockIndex(blkLocations, length - bytesRemaining);
                splits.add(makeSplit(tableName, path, length - bytesRemaining, splitSize,
                    blkLocations[blkIndex].getHosts()));
                bytesRemaining -= splitSize;
              }
              if (bytesRemaining > 0) {
                int blkIndex = getBlockIndex(blkLocations, length - bytesRemaining);
                splits.add(makeSplit(tableName, path, length - bytesRemaining, bytesRemaining,
                    blkLocations[blkIndex].getHosts()));
              }
            } else { // Non splittable
              splits.add(makeNonSplit(tableName, path, 0, length, blkLocations));
            }
          }
        }
      }
      if(LOG.isDebugEnabled()){
        LOG.debug("# of splits per partition: " + (splits.size() - previousSplitSize));
      }
    }

    // Combine original fileFragments with new VolumeId information
    setVolumeMeta(volumeSplits, blockLocations);
    splits.addAll(volumeSplits);
    LOG.info("Total # of splits: " + splits.size());
    return splits;
  }

  /**
   * Get the list of hosts (hostname) hosting specified blocks
   *
   *
   * @param blkLocations locations of blocks
   * @return the list of hosts
   * @throws IOException
   */
  private String[] getHosts(BlockLocation[] blkLocations) throws IOException {
    Map<String, Integer> hostsBlockMap = new HashMap<>();
    for (BlockLocation blockLocation : blkLocations) {
      for (String host : blockLocation.getHosts()) {
        if (hostsBlockMap.containsKey(host)) {
          hostsBlockMap.put(host, hostsBlockMap.get(host) + 1);
        } else {
          hostsBlockMap.put(host, 1);
        }
      }
    }

    List<Map.Entry<String, Integer>> entries = new ArrayList<>(hostsBlockMap.entrySet());
    Collections.sort(entries, (Map.Entry<String, Integer> v1, Map.Entry<String, Integer> v2)
      -> v1.getValue().compareTo(v2.getValue()));

    String[] hosts = new String[blkLocations[0].getHosts().length];

    for (int i = 0; i < hosts.length; i++) {
      Map.Entry<String, Integer> entry = entries.get((entries.size() - 1) - i);
      hosts[i] = entry.getKey();
    }

    return hosts;
  }

  ////////////////////////////////////////////////////////////////////////////////
  // The below code is for splitting partitioned table.
  ////////////////////////////////////////////////////////////////////////////////


  /**
   * Is the given filename splitable? Usually, true, but if the file is
   * stream compressed, it will not be.
   * <p/>
   * <code>FileInputFormat</code> implementations can override this and return
   * <code>false</code> to ensure that individual input files are never split-up
   * so that Mappers process entire files.
   *
   *
   * @param meta the metadata of target table
   * @param schema the schema of target table
   * @param path the file name to check
   * @param partitionKeys keys of target partition
   * @param status get the file length
   * @return is this file isSplittable?
   * @throws IOException
   */
  protected boolean isSplittablePartitionFragment(TableMeta meta, Schema schema, Path path, String partitionKeys,
                                          FileStatus status) throws IOException {
    Fragment fragment = new PartitionFileFragment(path.getName(), path, 0, status.getLen(), partitionKeys);
    Scanner scanner = getScanner(meta, schema, fragment, null);
    boolean split = scanner.isSplittable();
    scanner.close();
    return split;
  }

  /**
   * Build a fragment for partition table
   *
   * @param fragmentId fragment id
   * @param file file path
   * @param start offset
   * @param length length
   * @param hosts the list of hosts (names) hosting blocks
   * @param partitionKeys partition keys
   * @return PartitionFileFragment
   */
  protected PartitionFileFragment getSplittablePartitionFragment(String fragmentId, Path file, long start, long length,
                                                     String[] hosts, String partitionKeys) {
    return new PartitionFileFragment(fragmentId, file, start, length, hosts, partitionKeys);
  }

  /**
   * Build a fragment for partition table
   *
   * @param fragmentId fragment id
   * @param file file path
   * @param blockLocation location of block
   * @param partitionKeys partition keys
   * @return PartitionFileFragment
   * @throws IOException
   */
  protected PartitionFileFragment getSplittablePartitionFragment(String fragmentId, Path file, BlockLocation blockLocation
    , String partitionKeys) throws IOException {
    return new PartitionFileFragment(fragmentId, file, blockLocation, partitionKeys);
  }

  /**
   * Build a fragment for non splittable partition table
   *
   * @param fragmentId fragment id
   * @param file file path
   * @param start offset
   * @param length length
   * @param blkLocations locations of blocks
   * @param partitionKeys partition keys
   * @return PartitionFileFragment
   * @throws IOException
   */
  protected Fragment getNonSplittablePartitionFragment(String fragmentId, Path file, long start, long length,
                                           BlockLocation[] blkLocations, String partitionKeys) throws IOException {
    String[] hosts = getHosts(blkLocations);
    return new PartitionFileFragment(fragmentId, file, start, length, hosts, partitionKeys);
  }

  /**
   * Build the list of fragments for partition table
   *
   * @param tableName table name
   * @param meta all meta information for scanning a fragmented table
   * @param schema table schema
   * @return the list of PartitionFileFragment
   * @throws IOException
   */
<<<<<<< HEAD
  public List<Fragment> getPartitionSplits(String tableName, TableMeta meta, Schema schema
    , PartitionPruningHandle pruningHandle) throws IOException {
=======
  public List<Fragment> getPartitionSplits(String tableName, TableMeta meta, Schema schema, String[] partitionKeys,
                                           Path... inputs) throws IOException {
>>>>>>> 6640ae26
    long startTime = System.currentTimeMillis();

    // generate splits'
    List<Fragment> splits = Lists.newArrayList();
    List<Fragment> volumeSplits = Lists.newArrayList();
    List<BlockLocation> blockLocations = Lists.newArrayList();

    int i = 0;
<<<<<<< HEAD
    Path[] inputs = pruningHandle.getPartitionPaths();
    String[] partitionKeys = pruningHandle.getPartitionKeys();
=======
>>>>>>> 6640ae26
    for (Path p : inputs) {
      ArrayList<FileStatus> files = Lists.newArrayList();
      if (fs.isFile(p)) {
        files.addAll(Lists.newArrayList(fs.getFileStatus(p)));
      } else {
        files.addAll(listStatus(p));
      }

      for (FileStatus file : files) {
        Path path = file.getPath();
        long length = file.getLen();
        if (length > 0) {
          // Get locations of blocks of file
          BlockLocation[] blkLocations = fs.getFileBlockLocations(file, 0, length);
          boolean splittable = isSplittablePartitionFragment(meta, schema, path, partitionKeys[i], file);
          if (blocksMetadataEnabled && fs instanceof DistributedFileSystem) {

            if (splittable) {
              for (BlockLocation blockLocation : blkLocations) {
                volumeSplits.add(getSplittablePartitionFragment(tableName, path, blockLocation, partitionKeys[i]));
              }
              blockLocations.addAll(Arrays.asList(blkLocations));

            } else { // Non splittable
              long blockSize = blkLocations[0].getLength();
              if (blockSize >= length) {
                blockLocations.addAll(Arrays.asList(blkLocations));
                for (BlockLocation blockLocation : blkLocations) {
                  volumeSplits.add(getSplittablePartitionFragment(tableName, path, blockLocation, partitionKeys[i]));
                }
              } else {
                splits.add(getNonSplittablePartitionFragment(tableName, path, 0, length, blkLocations,
                  partitionKeys[i]));
              }
            }

          } else {
            if (splittable) {

              long minSize = Math.max(getMinSplitSize(), 1);

              long blockSize = file.getBlockSize(); // s3n rest api contained block size but blockLocations is one
              long splitSize = Math.max(minSize, blockSize);
              long bytesRemaining = length;

              // for s3
              while (((double) bytesRemaining) / splitSize > SPLIT_SLOP) {
                int blkIndex = getBlockIndex(blkLocations, length - bytesRemaining);
                splits.add(getSplittablePartitionFragment(tableName, path, length - bytesRemaining, splitSize,
                  blkLocations[blkIndex].getHosts(), partitionKeys[i]));
                bytesRemaining -= splitSize;
              }
              if (bytesRemaining > 0) {
                int blkIndex = getBlockIndex(blkLocations, length - bytesRemaining);
                splits.add(getSplittablePartitionFragment(tableName, path, length - bytesRemaining, bytesRemaining,
                  blkLocations[blkIndex].getHosts(), partitionKeys[i]));
              }
            } else { // Non splittable
              splits.add(getNonSplittablePartitionFragment(tableName, path, 0, length, blkLocations, partitionKeys[i]));
            }
          }
        }
      }
      if (LOG.isDebugEnabled()){
        LOG.debug("# of average splits per partition: " + splits.size() / (i+1));
      }
      i++;
    }

    // Combine original fileFragments with new VolumeId information
    setVolumeMeta(volumeSplits, blockLocations);
    splits.addAll(volumeSplits);
    LOG.info("Total # of splits: " + splits.size());

    long finishTime = System.currentTimeMillis();
    long elapsedMills = finishTime - startTime;
    LOG.info(String.format("Split for partition table :%d ms elapsed.", elapsedMills));
    return splits;
  }

  private void setVolumeMeta(List<Fragment> splits, final List<BlockLocation> blockLocations)
      throws IOException {

    int locationSize = blockLocations.size();
    int splitSize = splits.size();
    if (locationSize == 0 || splitSize == 0) return;

    if (locationSize != splitSize) {
      // splits and locations don't match up
      LOG.warn("Number of block locations not equal to number of splits: "
          + "#locations=" + locationSize
          + " #splits=" + splitSize);
      return;
    }

    DistributedFileSystem fs = (DistributedFileSystem) this.fs;
    int lsLimit = conf.getInt(DFSConfigKeys.DFS_LIST_LIMIT, DFSConfigKeys.DFS_LIST_LIMIT_DEFAULT);
    int blockLocationIdx = 0;

    Iterator<Fragment> iter = splits.iterator();
    while (locationSize > blockLocationIdx) {

      int subSize = Math.min(locationSize - blockLocationIdx, lsLimit);
      List<BlockLocation> locations = blockLocations.subList(blockLocationIdx, blockLocationIdx + subSize);
      //BlockStorageLocation containing additional volume location information for each replica of each block.
      BlockStorageLocation[] blockStorageLocations = fs.getFileBlockStorageLocations(locations);

      for (BlockStorageLocation blockStorageLocation : blockStorageLocations) {
        ((FileFragment)iter.next()).setDiskIds(getDiskIds(blockStorageLocation.getVolumeIds()));
        blockLocationIdx++;
      }
    }
    LOG.info("# of splits with volumeId " + splitSize);
  }

  private static class InvalidInputException extends IOException {
    List<IOException> errors;
    public InvalidInputException(List<IOException> errors) {
      this.errors = errors;
    }

    @Override
    public String getMessage(){
      StringBuffer sb = new StringBuffer();
      int messageLimit = Math.min(errors.size(), 10);
      for (int i = 0; i < messageLimit ; i ++) {
        sb.append(errors.get(i).getMessage()).append("\n");
      }

      if(messageLimit < errors.size())
        sb.append("skipped .....").append("\n");

      return sb.toString();
    }
  }

  @Override
  public List<Fragment> getSplits(String inputSourceId,
                                  TableDesc table,
                                  @Nullable EvalNode filterCondition) throws IOException {
    return getSplits(inputSourceId, table.getMeta(), table.getSchema(), new Path(table.getUri()));
  }

  @Override
  public void createTable(TableDesc tableDesc, boolean ifNotExists) throws IOException {
    if (!tableDesc.isExternal()) {
      String [] splitted = CatalogUtil.splitFQTableName(tableDesc.getName());
      String databaseName = splitted[0];
      String simpleTableName = splitted[1];

      // create a table directory (i.e., ${WAREHOUSE_DIR}/${DATABASE_NAME}/${TABLE_NAME} )
      Path tablePath = StorageUtil.concatPath(spacePath, databaseName, simpleTableName);
      tableDesc.setUri(tablePath.toUri());
    } else {
      Preconditions.checkState(tableDesc.getUri() != null, "ERROR: LOCATION must be given.");
    }

    Path path = new Path(tableDesc.getUri());

    FileSystem fs = path.getFileSystem(conf);
    TableStats stats = new TableStats();
    if (tableDesc.isExternal()) {
      if (!fs.exists(path)) {
        LOG.error(path.toUri() + " does not exist");
        throw new IOException("ERROR: " + path.toUri() + " does not exist");
      }
    } else {
      fs.mkdirs(path);
    }

    long totalSize = 0;

    try {
      totalSize = calculateSize(path);
    } catch (IOException e) {
      LOG.warn("Cannot calculate the size of the relation", e);
    }

    stats.setNumBytes(totalSize);

    if (tableDesc.isExternal()) { // if it is an external table, there is no way to know the exact row number without processing.
      stats.setNumRows(TajoConstants.UNKNOWN_ROW_NUMBER);
    }

    tableDesc.setStats(stats);
  }

  @Override
  public void purgeTable(TableDesc tableDesc) throws IOException {
    try {
      Path path = new Path(tableDesc.getUri());
      FileSystem fs = path.getFileSystem(conf);
      LOG.info("Delete table data dir: " + path);
      fs.delete(path, true);
    } catch (IOException e) {
      throw new InternalError(e.getMessage());
    }
  }

  @Override
  public StorageProperty getProperty() {
    return FileStorageProperties;
  }

  @Override
  public FormatProperty getFormatProperty(TableMeta meta) {
    return GeneralFileProperties;
  }

  @Override
  public void close() {
  }

  @Override
  public void prepareTable(LogicalNode node) throws IOException {
  }

  @Override
  public void rollbackTable(LogicalNode node) throws IOException {
  }

  @Override
  public URI getStagingUri(OverridableConf context, String queryId, TableMeta meta) throws IOException {
    String outputPath = context.get(QueryVars.OUTPUT_TABLE_URI, "");

    Path stagingDir;
    // The fact that there is no output means that this query is neither CTAS or INSERT (OVERWRITE) INTO
    // So, this query results won't be materialized as a part of a table.
    // The result will be temporarily written in the staging directory.
    if (outputPath.isEmpty()) {
      // for temporarily written in the storage directory
      stagingDir = fs.makeQualified(new Path(stagingRootPath, queryId));
    } else {
      Tablespace space = TablespaceManager.get(outputPath);
      if (space.getProperty().isMovable()) { // checking if this tablespace allows MOVE operation
        // If this space allows move operation, the staging directory will be underneath the final output table uri.
        stagingDir = fs.makeQualified(StorageUtil.concatPath(outputPath, TMP_STAGING_DIR_PREFIX, queryId));
      } else {
        stagingDir = fs.makeQualified(new Path(stagingRootPath, queryId));
      }
    }

    return stagingDir.toUri();
  }

  // query submission directory is private!
  final public static FsPermission STAGING_DIR_PERMISSION = FsPermission.createImmutable((short) 0700); // rwx--------
  public static final String TMP_STAGING_DIR_PREFIX = ".staging";

  public URI prepareStagingSpace(TajoConf conf, String queryId, OverridableConf context, TableMeta meta)
      throws IOException {

    String realUser;
    String currentUser;
    UserGroupInformation ugi;
    ugi = UserGroupInformation.getLoginUser();
    realUser = ugi.getShortUserName();
    currentUser = UserGroupInformation.getCurrentUser().getShortUserName();


    Path stagingDir = new Path(getStagingUri(context, queryId, meta));

    ////////////////////////////////////////////
    // Create Output Directory
    ////////////////////////////////////////////

    if (fs.exists(stagingDir)) {
      throw new IOException("The staging directory '" + stagingDir + "' already exists");
    }
    fs.mkdirs(stagingDir, new FsPermission(STAGING_DIR_PERMISSION));
    FileStatus fsStatus = fs.getFileStatus(stagingDir);
    String owner = fsStatus.getOwner();

    if (!owner.isEmpty() && !(owner.equals(currentUser) || owner.equals(realUser))) {
      throw new IOException("The ownership on the user's query " +
          "directory " + stagingDir + " is not as expected. " +
          "It is owned by " + owner + ". The directory must " +
          "be owned by the submitter " + currentUser + " or " +
          "by " + realUser);
    }

    if (!fsStatus.getPermission().equals(STAGING_DIR_PERMISSION)) {
      LOG.info("Permissions on staging directory " + stagingDir + " are " +
          "incorrect: " + fsStatus.getPermission() + ". Fixing permissions " +
          "to correct value " + STAGING_DIR_PERMISSION);
      fs.setPermission(stagingDir, new FsPermission(STAGING_DIR_PERMISSION));
    }

    Path stagingResultDir = new Path(stagingDir, TajoConstants.RESULT_DIR_NAME);
    fs.mkdirs(stagingResultDir);

    return stagingDir.toUri();
  }

  @Override
  public void verifySchemaToWrite(TableDesc tableDesc, Schema outSchema) {
  }

  @Override
  public Path commitTable(OverridableConf queryContext, ExecutionBlockId finalEbId, LogicalPlan plan,
                          Schema schema, TableDesc tableDesc) throws IOException {
    return commitOutputData(queryContext, true);
  }

  @Override
  public TupleRange[] getInsertSortRanges(OverridableConf queryContext, TableDesc tableDesc,
                                          Schema inputSchema, SortSpec[] sortSpecs, TupleRange dataRange)
      throws IOException {
    return null;
  }

  /**
   * Finalizes result data. Tajo stores result data in the staging directory.
   * If the query fails, clean up the staging directory.
   * Otherwise the query is successful, move to the final directory from the staging directory.
   *
   * @param queryContext The query property
   * @param changeFileSeq If true change result file name with max sequence.
   * @return Saved path
   * @throws java.io.IOException
   */
  protected Path commitOutputData(OverridableConf queryContext, boolean changeFileSeq) throws IOException {
    Path stagingDir = new Path(queryContext.get(QueryVars.STAGING_DIR));
    Path stagingResultDir = new Path(stagingDir, TajoConstants.RESULT_DIR_NAME);
    Path finalOutputDir;
    if (!queryContext.get(QueryVars.OUTPUT_TABLE_URI, "").isEmpty()) {
      finalOutputDir = new Path(queryContext.get(QueryVars.OUTPUT_TABLE_URI));
      try {
        FileSystem fs = stagingResultDir.getFileSystem(conf);

        if (queryContext.getBool(QueryVars.OUTPUT_OVERWRITE, false)) { // INSERT OVERWRITE INTO

          // It moves the original table into the temporary location.
          // Then it moves the new result table into the original table location.
          // Upon failed, it recovers the original table if possible.
          boolean movedToOldTable = false;
          boolean committed = false;
          Path oldTableDir = new Path(stagingDir, TajoConstants.INSERT_OVERWIRTE_OLD_TABLE_NAME);
          ContentSummary summary = fs.getContentSummary(stagingResultDir);

          // When inserting empty data into a partitioned table, check if keep existing data need to be remove or not.
          boolean overwriteEnabled = queryContext.getBool(SessionVars.PARTITION_NO_RESULT_OVERWRITE_ENABLED);

          // If existing data doesn't need to keep, check if there are some files.
          if ( (!queryContext.get(QueryVars.OUTPUT_PARTITIONS, "").isEmpty())
            && (!overwriteEnabled || (overwriteEnabled && summary.getFileCount() > 0L))) {
            // This is a map for existing non-leaf directory to rename. A key is current directory and a value is
            // renaming directory.
            Map<Path, Path> renameDirs = new HashMap<>();
            // This is a map for recovering existing partition directory. A key is current directory and a value is
            // temporary directory to back up.
            Map<Path, Path> recoveryDirs = new HashMap<>();

            try {
              if (!fs.exists(finalOutputDir)) {
                fs.mkdirs(finalOutputDir);
              }

              visitPartitionedDirectory(fs, stagingResultDir, finalOutputDir, stagingResultDir.toString(),
                  renameDirs, oldTableDir);

              // Rename target partition directories
              for(Map.Entry<Path, Path> entry : renameDirs.entrySet()) {
                // Backup existing data files for recovering
                if (fs.exists(entry.getValue())) {
                  String recoveryPathString = entry.getValue().toString().replaceAll(finalOutputDir.toString(),
                      oldTableDir.toString());
                  Path recoveryPath = new Path(recoveryPathString);
                  fs.rename(entry.getValue(), recoveryPath);
                  fs.exists(recoveryPath);
                  recoveryDirs.put(entry.getValue(), recoveryPath);
                }
                // Delete existing directory
                fs.delete(entry.getValue(), true);
                // Rename staging directory to final output directory
                fs.rename(entry.getKey(), entry.getValue());
              }

            } catch (IOException ioe) {
              // Remove created dirs
              for(Map.Entry<Path, Path> entry : renameDirs.entrySet()) {
                fs.delete(entry.getValue(), true);
              }

              // Recovery renamed dirs
              for(Map.Entry<Path, Path> entry : recoveryDirs.entrySet()) {
                fs.delete(entry.getValue(), true);
                fs.rename(entry.getValue(), entry.getKey());
              }

              throw new IOException(ioe.getMessage());
            }
          } else { // no partition
            try {

              // if the final output dir exists, move all contents to the temporary table dir.
              // Otherwise, just make the final output dir. As a result, the final output dir will be empty.
              if (fs.exists(finalOutputDir)) {
                fs.mkdirs(oldTableDir);

                for (FileStatus status : fs.listStatus(finalOutputDir, hiddenFileFilter)) {
                  fs.rename(status.getPath(), oldTableDir);
                }

                movedToOldTable = fs.exists(oldTableDir);
              } else { // if the parent does not exist, make its parent directory.
                fs.mkdirs(finalOutputDir);
              }

              // Move the results to the final output dir.
              for (FileStatus status : fs.listStatus(stagingResultDir)) {
                fs.rename(status.getPath(), finalOutputDir);
              }

              // Check the final output dir
              committed = fs.exists(finalOutputDir);

            } catch (IOException ioe) {
              // recover the old table
              if (movedToOldTable && !committed) {

                // if commit is failed, recover the old data
                for (FileStatus status : fs.listStatus(finalOutputDir, hiddenFileFilter)) {
                  fs.delete(status.getPath(), true);
                }

                for (FileStatus status : fs.listStatus(oldTableDir)) {
                  fs.rename(status.getPath(), finalOutputDir);
                }
              }

              throw new IOException(ioe.getMessage());
            }
          }
        } else {
          String queryType = queryContext.get(QueryVars.COMMAND_TYPE);

          if (queryType != null && queryType.equals(NodeType.INSERT.name())) { // INSERT INTO an existing table

            NumberFormat fmt = NumberFormat.getInstance();
            fmt.setGroupingUsed(false);
            fmt.setMinimumIntegerDigits(3);

            if (!queryContext.get(QueryVars.OUTPUT_PARTITIONS, "").isEmpty()) {
              for(FileStatus eachFile: fs.listStatus(stagingResultDir)) {
                if (eachFile.isFile()) {
                  LOG.warn("Partition table can't have file in a staging dir: " + eachFile.getPath());
                  continue;
                }
                moveResultFromStageToFinal(fs, stagingResultDir, eachFile, finalOutputDir, fmt, -1, changeFileSeq);
              }
            } else {
              int maxSeq = StorageUtil.getMaxFileSequence(fs, finalOutputDir, false) + 1;
              for(FileStatus eachFile: fs.listStatus(stagingResultDir)) {
                if (eachFile.getPath().getName().startsWith("_")) {
                  continue;
                }
                moveResultFromStageToFinal(fs, stagingResultDir, eachFile, finalOutputDir, fmt, maxSeq++, changeFileSeq);
              }
            }
            // checking all file moved and remove empty dir
            verifyAllFileMoved(fs, stagingResultDir);
            FileStatus[] files = fs.listStatus(stagingResultDir);
            if (files != null && files.length != 0) {
              for (FileStatus eachFile: files) {
                LOG.error("There are some unmoved files in staging dir:" + eachFile.getPath());
              }
            }
          } else { // CREATE TABLE AS SELECT (CTAS)
            if (fs.exists(finalOutputDir)) {
              for (FileStatus status : fs.listStatus(stagingResultDir)) {
                fs.rename(status.getPath(), finalOutputDir);
              }
            } else {
              fs.rename(stagingResultDir, finalOutputDir);
            }
            LOG.info("Moved from the staging dir to the output directory '" + finalOutputDir);
          }
        }

        // remove the staging directory if the final output dir is given.
        Path stagingDirRoot = stagingDir.getParent();
        fs.delete(stagingDirRoot, true);
      } catch (Throwable t) {
        LOG.error(t);
        throw new IOException(t);
      }
    } else {
      finalOutputDir = new Path(stagingDir, TajoConstants.RESULT_DIR_NAME);
    }

    return finalOutputDir;
  }

  /**
   * Attach the sequence number to the output file name and than move the file into the final result path.
   *
   * @param fs FileSystem
   * @param stagingResultDir The staging result dir
   * @param fileStatus The file status
   * @param finalOutputPath Final output path
   * @param nf Number format
   * @param fileSeq The sequence number
   * @throws java.io.IOException
   */
  private void moveResultFromStageToFinal(FileSystem fs, Path stagingResultDir,
                                          FileStatus fileStatus, Path finalOutputPath,
                                          NumberFormat nf,
                                          int fileSeq, boolean changeFileSeq) throws IOException {
    if (fileStatus.isDirectory()) {
      String subPath = extractSubPath(stagingResultDir, fileStatus.getPath());
      if (subPath != null) {
        Path finalSubPath = new Path(finalOutputPath, subPath);
        if (!fs.exists(finalSubPath)) {
          fs.mkdirs(finalSubPath);
        }
        int maxSeq = StorageUtil.getMaxFileSequence(fs, finalSubPath, false);
        for (FileStatus eachFile : fs.listStatus(fileStatus.getPath())) {
          if (eachFile.getPath().getName().startsWith("_")) {
            continue;
          }
          moveResultFromStageToFinal(fs, stagingResultDir, eachFile, finalOutputPath, nf, ++maxSeq, changeFileSeq);
        }
      } else {
        throw new IOException("Wrong staging dir:" + stagingResultDir + "," + fileStatus.getPath());
      }
    } else {
      String subPath = extractSubPath(stagingResultDir, fileStatus.getPath());
      if (subPath != null) {
        Path finalSubPath = new Path(finalOutputPath, subPath);
        if (changeFileSeq) {
          finalSubPath = new Path(finalSubPath.getParent(), replaceFileNameSeq(finalSubPath, fileSeq, nf));
        }
        if (!fs.exists(finalSubPath.getParent())) {
          fs.mkdirs(finalSubPath.getParent());
        }
        if (fs.exists(finalSubPath)) {
          throw new IOException("Already exists data file:" + finalSubPath);
        }
        boolean success = fs.rename(fileStatus.getPath(), finalSubPath);
        if (success) {
          LOG.info("Moving staging file[" + fileStatus.getPath() + "] + " +
              "to final output[" + finalSubPath + "]");
        } else {
          LOG.error("Can't move staging file[" + fileStatus.getPath() + "] + " +
              "to final output[" + finalSubPath + "]");
        }
      }
    }
  }

  /**
   * Removes the path of the parent.
   * @param parentPath
   * @param childPath
   * @return
   */
  private String extractSubPath(Path parentPath, Path childPath) {
    String parentPathStr = parentPath.toUri().getPath();
    String childPathStr = childPath.toUri().getPath();

    if (parentPathStr.length() > childPathStr.length()) {
      return null;
    }

    int index = childPathStr.indexOf(parentPathStr);
    if (index != 0) {
      return null;
    }

    return childPathStr.substring(parentPathStr.length() + 1);
  }

  /**
   * Attach the sequence number to a path.
   *
   * @param path Path
   * @param seq sequence number
   * @param nf Number format
   * @return New path attached with sequence number
   * @throws java.io.IOException
   */
  private String replaceFileNameSeq(Path path, int seq, NumberFormat nf) throws IOException {
    String[] tokens = path.getName().split("-");
    if (tokens.length != 4) {
      throw new IOException("Wrong result file name:" + path);
    }
    return tokens[0] + "-" + tokens[1] + "-" + tokens[2] + "-" + nf.format(seq);
  }

  /**
   * Make sure all files are moved.
   * @param fs FileSystem
   * @param stagingPath The stagind directory
   * @return
   * @throws java.io.IOException
   */
  private boolean verifyAllFileMoved(FileSystem fs, Path stagingPath) throws IOException {
    FileStatus[] files = fs.listStatus(stagingPath);
    if (files != null && files.length != 0) {
      for (FileStatus eachFile: files) {
        if (eachFile.isFile()) {
          LOG.error("There are some unmoved files in staging dir:" + eachFile.getPath());
          return false;
        } else {
          if (verifyAllFileMoved(fs, eachFile.getPath())) {
            fs.delete(eachFile.getPath(), false);
          } else {
            return false;
          }
        }
      }
    }

    return true;
  }

  /**
   * This method sets a rename map which includes renamed staging directory to final output directory recursively.
   * If there exists some data files, this delete it for duplicate data.
   *
   *
   * @param fs
   * @param stagingPath
   * @param outputPath
   * @param stagingParentPathString
   * @throws java.io.IOException
   */
  private void visitPartitionedDirectory(FileSystem fs, Path stagingPath, Path outputPath,
                                         String stagingParentPathString,
                                         Map<Path, Path> renameDirs, Path oldTableDir) throws IOException {
    FileStatus[] files = fs.listStatus(stagingPath);

    for(FileStatus eachFile : files) {
      if (eachFile.isDirectory()) {
        Path oldPath = eachFile.getPath();

        // Make recover directory.
        String recoverPathString = oldPath.toString().replaceAll(stagingParentPathString,
            oldTableDir.toString());
        Path recoveryPath = new Path(recoverPathString);
        if (!fs.exists(recoveryPath)) {
          fs.mkdirs(recoveryPath);
        }

        visitPartitionedDirectory(fs, eachFile.getPath(), outputPath, stagingParentPathString,
            renameDirs, oldTableDir);
        // Find last order partition for renaming
        String newPathString = oldPath.toString().replaceAll(stagingParentPathString,
            outputPath.toString());
        Path newPath = new Path(newPathString);
        if (!isLeafDirectory(fs, eachFile.getPath())) {
          renameDirs.put(eachFile.getPath(), newPath);
        } else {
          if (!fs.exists(newPath)) {
            fs.mkdirs(newPath);
          }
        }
      }
    }
  }

  private boolean isLeafDirectory(FileSystem fs, Path path) throws IOException {
    boolean retValue = false;

    FileStatus[] files = fs.listStatus(path);
    for (FileStatus file : files) {
      if (fs.isDirectory(file.getPath())) {
        retValue = true;
        break;
      }
    }

    return retValue;
  }


}<|MERGE_RESOLUTION|>--- conflicted
+++ resolved
@@ -646,13 +646,8 @@
    * @return the list of PartitionFileFragment
    * @throws IOException
    */
-<<<<<<< HEAD
   public List<Fragment> getPartitionSplits(String tableName, TableMeta meta, Schema schema
     , PartitionPruningHandle pruningHandle) throws IOException {
-=======
-  public List<Fragment> getPartitionSplits(String tableName, TableMeta meta, Schema schema, String[] partitionKeys,
-                                           Path... inputs) throws IOException {
->>>>>>> 6640ae26
     long startTime = System.currentTimeMillis();
 
     // generate splits'
@@ -661,11 +656,8 @@
     List<BlockLocation> blockLocations = Lists.newArrayList();
 
     int i = 0;
-<<<<<<< HEAD
     Path[] inputs = pruningHandle.getPartitionPaths();
     String[] partitionKeys = pruningHandle.getPartitionKeys();
-=======
->>>>>>> 6640ae26
     for (Path p : inputs) {
       ArrayList<FileStatus> files = Lists.newArrayList();
       if (fs.isFile(p)) {
