--- conflicted
+++ resolved
@@ -19,15 +19,9 @@
 package org.apache.tajo.storage.pgsql;
 
 import net.minidev.json.JSONObject;
-<<<<<<< HEAD
 import org.apache.hadoop.fs.FileSystem;
 import org.apache.hadoop.fs.Path;
-import org.apache.tajo.catalog.MetadataProvider;
-import org.apache.tajo.catalog.Schema;
-import org.apache.tajo.catalog.TableMeta;
-=======
 import org.apache.tajo.catalog.*;
->>>>>>> df2b0803
 import org.apache.tajo.exception.TajoInternalError;
 import org.apache.tajo.exception.TajoRuntimeException;
 import org.apache.tajo.exception.UndefinedTableException;
@@ -88,13 +82,6 @@
   }
 
   @Override
-<<<<<<< HEAD
-  public long calculateSize(Path path) throws IOException {
-    FileSystem fs = path.getFileSystem(conf);
-    return fs.getContentSummary(path).getLength();
-  }
-
-=======
   public long getTableVolume(TableDesc table, Optional<EvalNode> filter) {
 
     String sql = "SELECT pg_table_size('" + CatalogUtil.extractSimpleName(table.getName()) + "')";
@@ -110,5 +97,11 @@
       throw new TajoInternalError(e);
     }
   }
->>>>>>> df2b0803
+
+  @Override
+  public long calculateSize(Path path) throws IOException {
+    FileSystem fs = path.getFileSystem(conf);
+    return fs.getContentSummary(path).getLength();
+  }
+
 }